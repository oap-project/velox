--- conflicted
+++ resolved
@@ -137,12 +137,8 @@
     // (Left) semi and anti join with no extra filter only needs to know whether
     // there is a match. Hence, no need to store entries with duplicate keys.
     const bool dropDuplicates = !joinNode_->filter() &&
-<<<<<<< HEAD
-        (joinNode_->isLeftSemiJoin() || isAntiJoins(joinType_));
-=======
         (joinNode_->isLeftSemiFilterJoin() ||
          joinNode_->isLeftSemiProjectJoin() || isAntiJoins(joinType_));
->>>>>>> 76fd01f6
     // Right semi join needs to tag build rows that were probed.
     const bool needProbedFlag = joinNode_->isRightSemiFilterJoin();
     if (isNullAwareAntiJoinWithFilter(joinNode_)) {
