/*
 * Copyright (c) Facebook, Inc. and its affiliates.
 *
 * Licensed under the Apache License, Version 2.0 (the "License");
 * you may not use this file except in compliance with the License.
 * You may obtain a copy of the License at
 *
 *     http://www.apache.org/licenses/LICENSE-2.0
 *
 * Unless required by applicable law or agreed to in writing, software
 * distributed under the License is distributed on an "AS IS" BASIS,
 * WITHOUT WARRANTIES OR CONDITIONS OF ANY KIND, either express or implied.
 * See the License for the specific language governing permissions and
 * limitations under the License.
 */

#pragma once

#include "velox/connectors/hive/HiveConnector.h"
#include "velox/core/PlanNode.h"
#include "velox/substrait/SubstraitToVeloxExpr.h"
#include "velox/substrait/TypeUtils.h"

namespace facebook::velox::substrait {
struct SplitInfo {
  /// Whether the split comes from arrow array stream node.
  bool isStream = false;

  /// The Partition index.
  u_int32_t partitionIndex;

  /// The file paths to be scanned.
  std::vector<std::string> paths;

  /// The file starts in the scan.
  std::vector<u_int64_t> starts;

  /// The lengths to be scanned.
  std::vector<u_int64_t> lengths;

  /// The file format of the files to be scanned.
  dwio::common::FileFormat format;
};

/// This class is used to convert the Substrait plan into Velox plan.
class SubstraitVeloxPlanConverter {
 public:
  SubstraitVeloxPlanConverter(
      memory::MemoryPool* pool,
      bool validationMode = false)
      : pool_(pool), validationMode_(validationMode) {}
  /// Used to convert Substrait ExpandRel into Velox PlanNode.
<<<<<<< HEAD
  core::PlanNodePtr toVeloxPlan(const ::substrait::ExpandRel& sExpand);

  /// Used to convert Substrait SortRel into Velox PlanNode.
  core::PlanNodePtr toVeloxPlan(const ::substrait::WindowRel& sWindow);

  /// Used to convert Substrait JoinRel into Velox PlanNode.
  core::PlanNodePtr toVeloxPlan(const ::substrait::JoinRel& sJoin);

  /// Used to convert Substrait AggregateRel into Velox PlanNode.
  core::PlanNodePtr toVeloxPlan(const ::substrait::AggregateRel& sAgg);
=======
  core::PlanNodePtr toVeloxPlan(const ::substrait::ExpandRel& expandRel);

  /// Used to convert Substrait SortRel into Velox PlanNode.
  core::PlanNodePtr toVeloxPlan(const ::substrait::WindowRel& windowRel);

  /// Used to convert Substrait JoinRel into Velox PlanNode.
  core::PlanNodePtr toVeloxPlan(const ::substrait::JoinRel& joinRel);

  /// Used to convert Substrait AggregateRel into Velox PlanNode.
  core::PlanNodePtr toVeloxPlan(const ::substrait::AggregateRel& aggRel);
>>>>>>> 0b50cfde

  /// Convert Substrait ProjectRel into Velox PlanNode.
  core::PlanNodePtr toVeloxPlan(const ::substrait::ProjectRel& projectRel);

  /// Convert Substrait FilterRel into Velox PlanNode.
  core::PlanNodePtr toVeloxPlan(const ::substrait::FilterRel& filterRel);

  /// Convert Substrait FetchRel into Velox LimitNode or TopNNode according the
  /// different input of fetchRel.
  core::PlanNodePtr toVeloxPlan(const ::substrait::FetchRel& fetchRel);

  /// Convert Substrait ReadRel into Velox Values Node.
  core::PlanNodePtr toVeloxPlan(
      const ::substrait::ReadRel& readRel,
      const RowTypePtr& type);

  /// Convert Substrait SortRel into Velox OrderByNode.
  core::PlanNodePtr toVeloxPlan(const ::substrait::SortRel& sortRel);

  /// Check the Substrait type extension only has one unknown extension.
  bool checkTypeExtension(const ::substrait::Plan& substraitPlan);

  /// Convert Substrait ReadRel into Velox PlanNode.
  /// Index: the index of the partition this item belongs to.
  /// Starts: the start positions in byte to read from the items.
  /// Lengths: the lengths in byte to read from the items.
  core::PlanNodePtr toVeloxPlan(const ::substrait::ReadRel& sRead);

  /// Used to convert Substrait Rel into Velox PlanNode.
  core::PlanNodePtr toVeloxPlan(const ::substrait::Rel& sRel);

  /// Used to convert Substrait RelRoot into Velox PlanNode.
  core::PlanNodePtr toVeloxPlan(const ::substrait::RelRoot& sRoot);

  /// Used to convert Substrait Plan into Velox PlanNode.
  core::PlanNodePtr toVeloxPlan(const ::substrait::Plan& substraitPlan);

  /// Used to construct the function map between the index
  /// and the Substrait function name. Initialize the expression
  /// converter based on the constructed function map.
  void constructFunctionMap(const ::substrait::Plan& substraitPlan);

  /// Will return the function map used by this plan converter.
<<<<<<< HEAD
  const std::unordered_map<uint64_t, std::string>& getFunctionMap() {
=======
  const std::unordered_map<uint64_t, std::string>& getFunctionMap() const {
>>>>>>> 0b50cfde
    return functionMap_;
  }

  /// Return the splitInfo map used by this plan converter.
  const std::unordered_map<core::PlanNodeId, std::shared_ptr<SplitInfo>>&
  splitInfos() const {
    return splitInfoMap_;
  }

  /// Integrate Substrait emit feature. Here a given 'substrait::RelCommon'
  /// is passed and check if emit is defined for this relation. Basically a
  /// ProjectNode is added on top of 'noEmitNode' to represent output order
  /// specified in 'relCommon::emit'. Return 'noEmitNode' as is
  /// if output order is 'kDriect'.
  core::PlanNodePtr processEmit(
      const ::substrait::RelCommon& relCommon,
      const core::PlanNodePtr& noEmitNode);

  /// Used to insert certain plan node as input. The plan node
  /// id will start from the setted one.
  void insertInputNode(
      uint64_t inputIdx,
      const std::shared_ptr<const core::PlanNode>& inputNode,
      int planNodeId) {
    inputNodesMap_[inputIdx] = inputNode;
    planNodeId_ = planNodeId;
  }

  /// Used to check if ReadRel specifies an input of stream.
  /// If yes, the index of input stream will be returned.
  /// If not, -1 will be returned.
  int32_t streamIsInput(const ::substrait::ReadRel& sRel);

  /// Multiple conditions are connected to a binary tree structure with
  /// the relation key words, including AND, OR, and etc. Currently, only
  /// AND is supported. This function is used to extract all the Substrait
  /// conditions in the binary tree structure into a vector.
  void flattenConditions(
      const ::substrait::Expression& sFilter,
      std::vector<::substrait::Expression_ScalarFunction>& scalarFunctions,
      std::vector<::substrait::Expression_SingularOrList>& singularOrLists,
      std::vector<::substrait::Expression_IfThen>& ifThens);

  /// Used to find the function specification in the constructed function map.
  std::string findFuncSpec(uint64_t id);

  /// Extract join keys from joinExpression.
  /// joinExpression is a boolean condition that describes whether each record
  /// from the left set “match” the record from the right set. The condition
  /// must only include the following operations: AND, ==, field references.
  /// Field references correspond to the direct output order of the data.
  void extractJoinKeys(
      const ::substrait::Expression& joinExpression,
      std::vector<const ::substrait::Expression::FieldReference*>& leftExprs,
      std::vector<const ::substrait::Expression::FieldReference*>& rightExprs);

  /// Get aggregation step from AggregateRel.
  core::AggregationNode::Step toAggregationStep(
      const ::substrait::AggregateRel& sAgg);

 private:
  /// Range filter recorder for a field is used to make sure only the conditions
  /// that can coexist for this field being pushed down with a range filter.
  class RangeRecorder {
   public:
    /// Set the existence of values range and returns whether this condition can
    /// coexist with existing conditions for one field. Conditions in OR
    /// relation can coexist with each other.
    bool setInRange(bool forOrRelation = false) {
      if (forOrRelation) {
        return true;
      }
      if (inRange_ || multiRange_ || leftBound_ || rightBound_) {
        return false;
      }
      inRange_ = true;
      return true;
    }

    /// Set the existence of left bound and returns whether it can coexist with
    /// existing conditions for this field.
    bool setLeftBound(bool forOrRelation = false) {
      if (forOrRelation) {
        if (!rightBound_)
          leftBound_ = true;
        return !rightBound_;
      }
      if (leftBound_ || inRange_ || multiRange_) {
        return false;
      }
      leftBound_ = true;
      return true;
    }

    /// Set the existence of right bound and returns whether it can coexist with
    /// existing conditions for this field.
    bool setRightBound(bool forOrRelation = false) {
      if (forOrRelation) {
        if (!leftBound_)
          rightBound_ = true;
        return !leftBound_;
      }
      if (rightBound_ || inRange_ || multiRange_) {
        return false;
      }
      rightBound_ = true;
      return true;
    }

    /// Set the multi-range and returns whether it can coexist with
    /// existing conditions for this field.
    bool setMultiRange() {
      if (inRange_ || multiRange_ || leftBound_ || rightBound_) {
        return false;
      }
      multiRange_ = true;
      return true;
    }

    /// Set certain existence according to function name and returns whether it
    /// can coexist with existing conditions for this field.
    bool setCertainRangeForFunction(
        const std::string& functionName,
        bool reverse = false,
        bool forOrRelation = false);

   private:
    /// The existence of values range.
    bool inRange_ = false;

    /// The existence of left bound.
    bool leftBound_ = false;

    /// The existence of right bound.
    bool rightBound_ = false;

    /// The existence of multi-range.
    bool multiRange_ = false;
  };

  /// Filter info for a column used in filter push down.
  class FilterInfo {
   public:
    // Disable null allow.
    void forbidsNull() {
      nullAllowed_ = false;
      if (!isInitialized_) {
        isInitialized_ = true;
      }
    }

    // Return the initialization status.
    bool isInitialized() {
      return isInitialized_ ? true : false;
    }

    // Add a lower bound to the range. Multiple lower bounds are
    // regarded to be in 'or' relation.
    void setLower(const std::optional<variant>& left, bool isExclusive) {
      lowerBounds_.emplace_back(left);
      lowerExclusives_.emplace_back(isExclusive);
      if (!isInitialized_) {
        isInitialized_ = true;
      }
    }

    // Add a upper bound to the range. Multiple upper bounds are
    // regarded to be in 'or' relation.
    void setUpper(const std::optional<variant>& right, bool isExclusive) {
      upperBounds_.emplace_back(right);
      upperExclusives_.emplace_back(isExclusive);
      if (!isInitialized_) {
        isInitialized_ = true;
      }
    }

    // Set a list of values to be used in the push down of 'in' expression.
    void setValues(const std::vector<variant>& values) {
      for (const auto& value : values) {
        valuesVector_.emplace_back(value);
      }
      if (!isInitialized_) {
        isInitialized_ = true;
      }
    }

    // Set a value for the not(equal) condition.
    void setNotValue(const std::optional<variant>& notValue) {
      notValue_ = notValue;
      if (!isInitialized_) {
        isInitialized_ = true;
      }
    }

    // Whether this filter map is initialized.
    bool isInitialized_ = false;

    // The null allow.
    bool nullAllowed_ = false;

    // If true, left bound will be exclusive.
    std::vector<bool> lowerExclusives_;

    // If true, right bound will be exclusive.
    std::vector<bool> upperExclusives_;

    // A value should not be equal to.
    std::optional<variant> notValue_ = std::nullopt;

    // The lower bounds in 'or' relation.
    std::vector<std::optional<variant>> lowerBounds_;

    // The upper bounds in 'or' relation.
    std::vector<std::optional<variant>> upperBounds_;

    // The list of values used in 'in' expression.
    std::vector<variant> valuesVector_;
  };

  /// Helper Function to convert Substrait sortField to Velox sortingKeys and
  /// sortingOrders.
  std::pair<
      std::vector<core::FieldAccessTypedExprPtr>,
      std::vector<core::SortOrder>>
  processSortField(
      const ::google::protobuf::RepeatedPtrField<::substrait::SortField>&
          sortField,
      const RowTypePtr& inputType);

  /// Returns unique ID to use for plan node. Produces sequential numbers
  /// starting from zero.
  std::string nextPlanNodeId();

  /// Returns whether the args of a scalar function being field or
  /// field with literal. If yes, extract and set the field index.
  bool fieldOrWithLiteral(
      const ::google::protobuf::RepeatedPtrField<::substrait::FunctionArgument>&
          arguments,
      uint32_t& fieldIndex);

  /// Separate the functions to be two parts:
  /// subfield functions to be handled by the subfieldFilters in HiveConnector,
  /// and remaining functions to be handled by the remainingFilter in
  /// HiveConnector.
  void separateFilters(
      const std::unordered_map<uint32_t, std::shared_ptr<RangeRecorder>>&
          rangeRecorders,
      const std::vector<::substrait::Expression_ScalarFunction>&
          scalarFunctions,
      std::vector<::substrait::Expression_ScalarFunction>& subfieldFunctions,
      std::vector<::substrait::Expression_ScalarFunction>& remainingFunctions,
      const std::vector<::substrait::Expression_SingularOrList>&
          singularOrLists,
      std::vector<::substrait::Expression_SingularOrList>& subfieldrOrLists,
      std::vector<::substrait::Expression_SingularOrList>& remainingrOrLists);

  /// Returns whether a function can be pushed down.
  bool canPushdownCommonFunction(
      const ::substrait::Expression_ScalarFunction& scalarFunction,
      const std::string& filterName,
      uint32_t& fieldIdx);

  /// Returns whether a NOT function can be pushed down.
  bool canPushdownNot(
      const ::substrait::Expression_ScalarFunction& scalarFunction,
      const std::unordered_map<uint32_t, std::shared_ptr<RangeRecorder>>&
          rangeRecorders);

  /// Returns whether a OR function can be pushed down.
  bool canPushdownOr(
      const ::substrait::Expression_ScalarFunction& scalarFunction,
      const std::unordered_map<uint32_t, std::shared_ptr<RangeRecorder>>&
          rangeRecorders);

  /// Returns whether a SingularOrList can be pushed down.
  bool canPushdownSingularOrList(
      const ::substrait::Expression_SingularOrList& singularOrList,
      bool disableIntLike = false);

  /// Returns a set of unique column indices for IN function to be pushed down.
  std::unordered_set<uint32_t> getInColIndices(
      const std::vector<::substrait::Expression_SingularOrList>&
          singularOrLists);

  /// Check whether the chidren functions of this scalar function have the same
  /// column index. Curretly used to check whether the two chilren functions of
  /// 'or' expression are effective on the same column.
  bool chidrenFunctionsOnSameField(
      const ::substrait::Expression_ScalarFunction& function);

  /// Extract the scalar function, and set the filter info for different types
  /// of columns. If reverse is true, the opposite filter info will be set.
  void setFilterMap(
      const ::substrait::Expression_ScalarFunction& scalarFunction,
      const std::vector<TypePtr>& inputTypeList,
      std::unordered_map<uint32_t, std::shared_ptr<FilterInfo>>& colInfoMap,
      bool reverse = false);

  /// Extract SingularOrList and returns the field index.
  uint32_t getColumnIndexFromSingularOrList(
      const ::substrait::Expression_SingularOrList& singularOrList);

  /// Extract SingularOrList and set it to the filter info map.
  void setSingularListValues(
      const ::substrait::Expression_SingularOrList& singularOrList,
      std::unordered_map<uint32_t, std::shared_ptr<FilterInfo>>& colInfoMap);

  /// Set the filter info for a column base on the information
  /// extracted from filter condition.
  template <typename T>
  void setColInfoMap(
      const std::string& filterName,
      uint32_t colIdx,
      std::optional<variant> literalVariant,
      bool reverse,
      std::unordered_map<uint32_t, std::shared_ptr<FilterInfo>>& colInfoMap);

  /// Create a multirange to specify the filter 'x != notValue' with:
  /// x > notValue or x < notValue.
  template <TypeKind KIND, typename FilterType>
  void createNotEqualFilter(
      variant notVariant,
      bool nullAllowed,
      std::vector<std::unique_ptr<FilterType>>& colFilters);

  /// Create a values range to handle in filter.
  /// variants: the list of values extracted from the in expression.
  /// inputName: the column input name.
  template <TypeKind KIND>
  void setInFilter(
      const std::vector<variant>& variants,
      bool nullAllowed,
      const std::string& inputName,
      connector::hive::SubfieldFilters& filters);

  /// Set the constructed filters into SubfieldFilters.
  /// The FilterType is used to distinguish BigintRange and
  /// Filter (the base class). This is needed because BigintMultiRange
  /// can only accept the unique ptr of BigintRange as parameter.
  template <TypeKind KIND, typename FilterType>
  void setSubfieldFilter(
      std::vector<std::unique_ptr<FilterType>> colFilters,
      const std::string& inputName,
      bool nullAllowed,
      connector::hive::SubfieldFilters& filters);

  /// Create the subfield filter based on the constructed filter info.
  /// inputName: the input name of a column.
  template <TypeKind KIND, typename FilterType>
  void constructSubfieldFilters(
      uint32_t colIdx,
      const std::string& inputName,
      const std::shared_ptr<FilterInfo>& filterInfo,
      connector::hive::SubfieldFilters& filters);

  /// Construct subfield filters according to the pre-set map of filter info.
  connector::hive::SubfieldFilters mapToFilters(
      const std::vector<std::string>& inputNameList,
      const std::vector<TypePtr>& inputTypeList,
      std::unordered_map<uint32_t, std::shared_ptr<FilterInfo>> colInfoMap);

  /// Convert subfield functions into subfieldFilters to
  /// be used in Hive Connector.
  connector::hive::SubfieldFilters toSubfieldFilters(
      const std::vector<std::string>& inputNameList,
      const std::vector<TypePtr>& inputTypeList,
      const std::vector<::substrait::Expression_ScalarFunction>&
          subfieldFunctions,
      const std::vector<::substrait::Expression_SingularOrList>&
          singularOrLists);

  /// Connect all remaining functions with 'and' relation
  /// for the use of remaingFilter in Hive Connector.
  core::TypedExprPtr connectWithAnd(
      std::vector<std::string> inputNameList,
      std::vector<TypePtr> inputTypeList,
      const std::vector<::substrait::Expression_ScalarFunction>&
          remainingFunctions,
      const std::vector<::substrait::Expression_SingularOrList>&
          singularOrLists,
      const std::vector<::substrait::Expression_IfThen>& ifThens);

  /// Connect the left and right expressions with 'and' relation.
  core::TypedExprPtr connectWithAnd(
      core::TypedExprPtr leftExpr,
      core::TypedExprPtr rightExpr);

  /// Set the phase of Aggregation.
  void setPhase(
      const ::substrait::AggregateRel& sAgg,
      core::AggregationNode::Step& aggStep);

  /// Used to convert AggregateRel into Velox plan node.
  /// The output of child node will be used as the input of Aggregation.
  std::shared_ptr<const core::PlanNode> toVeloxAgg(
      const ::substrait::AggregateRel& sAgg,
      const std::shared_ptr<const core::PlanNode>& childNode,
      const core::AggregationNode::Step& aggStep);

  /// Helper function to convert the input of Substrait Rel to Velox Node.
  template <typename T>
  core::PlanNodePtr convertSingleInput(T rel) {
    VELOX_CHECK(rel.has_input(), "Child Rel is expected here.");
    return toVeloxPlan(rel.input());
  }

  /// The unique identification for each PlanNode.
  int planNodeId_ = 0;

  /// The map storing the relations between the function id and the function
  /// name. Will be constructed based on the Substrait representation.
  std::unordered_map<uint64_t, std::string> functionMap_;

  /// The map storing the split stats for each PlanNode.
  std::unordered_map<core::PlanNodeId, std::shared_ptr<SplitInfo>>
      splitInfoMap_;

  /// The map storing the pre-built plan nodes which can be accessed through
  /// index. This map is only used when the computation of a Substrait plan
  /// depends on other input nodes.
  std::unordered_map<uint64_t, std::shared_ptr<const core::PlanNode>>
      inputNodesMap_;

  /// The Substrait parser used to convert Substrait representations into
  /// recognizable representations.
  std::shared_ptr<SubstraitParser> subParser_{
      std::make_shared<SubstraitParser>()};

  /// The Expression converter used to convert Substrait representations into
  /// Velox expressions.
  std::shared_ptr<SubstraitVeloxExprConverter> exprConverter_;

  /// Memory pool.
  memory::MemoryPool* pool_;

  /// A flag used to specify validation.
  bool validationMode_ = false;
};

} // namespace facebook::velox::substrait<|MERGE_RESOLUTION|>--- conflicted
+++ resolved
@@ -50,18 +50,6 @@
       bool validationMode = false)
       : pool_(pool), validationMode_(validationMode) {}
   /// Used to convert Substrait ExpandRel into Velox PlanNode.
-<<<<<<< HEAD
-  core::PlanNodePtr toVeloxPlan(const ::substrait::ExpandRel& sExpand);
-
-  /// Used to convert Substrait SortRel into Velox PlanNode.
-  core::PlanNodePtr toVeloxPlan(const ::substrait::WindowRel& sWindow);
-
-  /// Used to convert Substrait JoinRel into Velox PlanNode.
-  core::PlanNodePtr toVeloxPlan(const ::substrait::JoinRel& sJoin);
-
-  /// Used to convert Substrait AggregateRel into Velox PlanNode.
-  core::PlanNodePtr toVeloxPlan(const ::substrait::AggregateRel& sAgg);
-=======
   core::PlanNodePtr toVeloxPlan(const ::substrait::ExpandRel& expandRel);
 
   /// Used to convert Substrait SortRel into Velox PlanNode.
@@ -72,7 +60,6 @@
 
   /// Used to convert Substrait AggregateRel into Velox PlanNode.
   core::PlanNodePtr toVeloxPlan(const ::substrait::AggregateRel& aggRel);
->>>>>>> 0b50cfde
 
   /// Convert Substrait ProjectRel into Velox PlanNode.
   core::PlanNodePtr toVeloxPlan(const ::substrait::ProjectRel& projectRel);
@@ -116,11 +103,7 @@
   void constructFunctionMap(const ::substrait::Plan& substraitPlan);
 
   /// Will return the function map used by this plan converter.
-<<<<<<< HEAD
-  const std::unordered_map<uint64_t, std::string>& getFunctionMap() {
-=======
   const std::unordered_map<uint64_t, std::string>& getFunctionMap() const {
->>>>>>> 0b50cfde
     return functionMap_;
   }
 
