--- conflicted
+++ resolved
@@ -2405,349 +2405,6 @@
     int16_t* result,
     int32_t initialRow);
 
-<<<<<<< HEAD
-#if XSIMD_WITH_AVX2
-// Bit unpacking using BMI2 and AVX2.
-typedef int32_t __m256si __attribute__((__vector_size__(32), __may_alias__));
-
-typedef int32_t __m256si_u
-    __attribute__((__vector_size__(32), __may_alias__, __aligned__(1)));
-
-namespace {
-
-template <int8_t i>
-auto as4x64(__m256i x) {
-  return _mm256_cvtepu32_epi64(_mm256_extracti128_si256(x, i));
-}
-
-template <typename T>
-void store8Ints(__m256i eightInts, int32_t i, T* FOLLY_NONNULL result) {
-  if (sizeof(T) == 4) {
-    _mm256_storeu_si256(reinterpret_cast<__m256i*>(result + i), eightInts);
-  } else {
-    _mm256_storeu_si256(
-        reinterpret_cast<__m256i*>(result + i), as4x64<0>(eightInts));
-    _mm256_storeu_si256(
-        reinterpret_cast<__m256i*>(result + i + 4), as4x64<1>(eightInts));
-  }
-}
-
-template <typename T>
-inline T* addBytes(T* pointer, int32_t bytes) {
-  return reinterpret_cast<T*>(reinterpret_cast<uint64_t>(pointer) + bytes);
-}
-
-template <typename T>
-inline __m256i as256i(T x) {
-  return reinterpret_cast<__m256i>(x);
-}
-
-template <typename T>
-inline __m256si as8x32(T x) {
-  return reinterpret_cast<__m256si>(x);
-}
-
-template <uint8_t width, typename T>
-FOLLY_ALWAYS_INLINE __m256i gather8Sparse(
-    const uint64_t* bits,
-    int32_t bitOffset,
-    const int32_t* rows,
-    int32_t i,
-    __m256si masks,
-    T* result) {
-  constexpr __m256si kMultipliers = {256, 128, 64, 32, 16, 8, 4, 2};
-
-  auto indices =
-      *reinterpret_cast<const __m256si_u*>(rows + i) * width + bitOffset;
-  __m256si multipliers;
-  if (width % 8 != 0) {
-    multipliers = (__m256si)_mm256_permutevar8x32_epi32(
-        as256i(kMultipliers), as256i(indices & 7));
-  }
-  auto byteIndices = indices >> 3;
-  auto data = as8x32(_mm256_i32gather_epi32(
-      reinterpret_cast<const int*>(bits), as256i(byteIndices), 1));
-  if (width % 8 != 0) {
-    data = (data * multipliers) >> 8;
-  }
-  return as256i(data & masks);
-}
-
-template <uint8_t width, typename T>
-int32_t decode1To24(
-    const uint64_t* bits,
-    int32_t bitOffset,
-    const int* rows,
-    int32_t numRows,
-    T* result) {
-  constexpr uint64_t kMask = bits::lowMask(width);
-  constexpr uint64_t kMask2 = kMask | (kMask << 8);
-  constexpr uint64_t kMask4 = kMask2 | (kMask2 << 16);
-  constexpr uint64_t kDepMask8 = kMask4 | (kMask4 << 32);
-  constexpr uint64_t kMask16 = kMask | (kMask << 16);
-  constexpr uint64_t kDepMask16 = kMask16 | (kMask16 << 32);
-  int32_t i = 0;
-  const auto masks = as8x32(_mm256_set1_epi32(kMask));
-  for (; i + 8 <= numRows; i += 8) {
-    auto row = rows[i];
-    auto endRow = rows[i + 7];
-    __m256i eightInts;
-    if (width <= 16 && endRow - row == 7) {
-      // Special cases for 8 contiguous values with <= 16 bits.
-      if (width <= 8) {
-        uint64_t eightBytes;
-        if (width == 8) {
-          if (!bitOffset) {
-            eightBytes = *addBytes(bits, row);
-          } else {
-            eightBytes =
-                bits::detail::loadBits<uint64_t>(bits, bitOffset + 8 * row, 64);
-          }
-        } else {
-          auto bit = row * width + bitOffset;
-          auto byte = bit >> 3;
-          auto shift = bit & 7;
-          uint64_t word = *addBytes(bits, byte) >> shift;
-          eightBytes = _pdep_u64(word, kDepMask8);
-        }
-        eightInts = _mm256_cvtepu8_epi32(
-            _mm_loadl_epi64(reinterpret_cast<const __m128i*>(&eightBytes)));
-      } else {
-        // Use pdep to shift 2 words of bit packed data with width
-        // 9-16. For widts <= 14 four bit packed fields can always be
-        // loaded with a single uint64_t load. For 15 and 16 bits this
-        // depends on the start bit position. For either case we fill
-        // an array of 2x64 bits and widen that to a 8x32 word.
-        uint64_t words[2];
-        if (width <= 14) {
-          auto bit = row * width + bitOffset;
-          auto byte = bit >> 3;
-          auto shift = bit & 7;
-          uint64_t word = *addBytes(bits, byte) >> shift;
-          words[0] = _pdep_u64(word, kDepMask16);
-          bit += 4 * width;
-          byte = bit >> 3;
-          shift = bit & 7;
-          word = *addBytes(bits, byte) >> shift;
-          words[1] = _pdep_u64(word, kDepMask16);
-        } else {
-          words[0] = bits::detail::loadBits<uint64_t>(
-              bits, bitOffset + width * row, 64);
-          words[1] = bits::detail::loadBits<uint64_t>(
-              bits, bitOffset + width * (row + 4), 64);
-          if (width == 15) {
-            words[0] = _pdep_u64(words[0], kDepMask16);
-            words[1] = _pdep_u64(words[1], kDepMask16);
-          }
-        }
-        eightInts = _mm256_cvtepu16_epi32(
-            _mm_load_si128(reinterpret_cast<const __m128i*>(&words)));
-      }
-    } else {
-      eightInts = gather8Sparse<width>(bits, bitOffset, rows, i, masks, result);
-    }
-    store8Ints(eightInts, i, result);
-  }
-  return i;
-}
-
-} // namespace
-#endif
-
-#define WIDTH_CASE(width)                                                      \
-  case width:                                                                  \
-    i = decode1To24<width>(bits, bitOffset, rows.data(), numSafeRows, result); \
-    break;
-
-template <bool isSigned>
-template <typename T>
-// static
-void IntDecoder<isSigned>::decodeBitsLE(
-    const uint64_t* FOLLY_NONNULL bits,
-    int32_t bitOffset,
-    RowSet rows,
-    int32_t rowBias,
-    uint8_t bitWidth,
-    const char* bufferEnd,
-    T* FOLLY_NONNULL result) {
-  uint64_t mask = bits::lowMask(bitWidth);
-  if (bitWidth == 0) {
-    memset(result, 0, rows.size() * sizeof(T));
-    return;
-  }
-  // We subtract rowBias * bitWidth bits from the starting position.
-  bitOffset -= rowBias * bitWidth;
-  if (bitOffset < 0) {
-    // Decrement the pointer by enough bytes to have a non-negative bitOffset.
-    auto bytes = bits::roundUp(-bitOffset, 8) / 8;
-    bitOffset += bytes * 8;
-    bits = reinterpret_cast<const uint64_t*>(
-        reinterpret_cast<const char*>(bits) - bytes);
-  }
-  auto numRows = rows.size();
-  if (bitWidth > 56) {
-    for (auto i = 0; i < numRows; ++i) {
-      auto bit = bitOffset + (rows[i]) * bitWidth;
-      result[i] = bits::detail::loadBits<T>(bits, bit, bitWidth) & mask;
-    }
-    return;
-  }
-  auto FOLLY_NONNULL lastSafe = bufferEnd - sizeof(uint64_t);
-  int32_t numSafeRows = numRows;
-  bool anyUnsafe = false;
-  if (bufferEnd) {
-    const char* endByte = reinterpret_cast<const char*>(bits) +
-        bits::roundUp(bitOffset + (rows.back() + 1) * bitWidth, 8) / 8;
-    // redzone is the number of bytes at the end of the accessed range that
-    // could overflow the buffer if accessed 64 its wide.
-    int64_t redZone =
-        sizeof(uint64_t) - static_cast<int64_t>(bufferEnd - endByte);
-    if (redZone > 0) {
-      anyUnsafe = true;
-      auto numRed = (redZone + 1) * 8 / bitWidth;
-      int32_t lastSafeIndex = rows.back() - numRed;
-      --numSafeRows;
-      for (; numSafeRows >= 1; --numSafeRows) {
-        if (rows[numSafeRows - 1] < lastSafeIndex) {
-          break;
-        }
-      }
-    }
-  }
-  int32_t i = 0;
-
-#if XSIMD_WITH_AVX2
-  // Use AVX2 for specific widths.
-  switch (bitWidth) {
-    WIDTH_CASE(1);
-    WIDTH_CASE(2);
-    WIDTH_CASE(3);
-    WIDTH_CASE(4);
-    WIDTH_CASE(5);
-    WIDTH_CASE(6);
-    WIDTH_CASE(7);
-    WIDTH_CASE(8);
-    WIDTH_CASE(9);
-    WIDTH_CASE(10);
-    WIDTH_CASE(11);
-    WIDTH_CASE(12);
-    WIDTH_CASE(13);
-    WIDTH_CASE(14);
-    WIDTH_CASE(15);
-    WIDTH_CASE(16);
-    WIDTH_CASE(17);
-    WIDTH_CASE(18);
-    WIDTH_CASE(19);
-    WIDTH_CASE(20);
-    WIDTH_CASE(21);
-    WIDTH_CASE(22);
-    WIDTH_CASE(23);
-    WIDTH_CASE(24);
-    default:
-      break;
-  }
-#endif
-
-  for (; i < numSafeRows; ++i) {
-    auto bit = bitOffset + (rows[i]) * bitWidth;
-    auto byte = bit / 8;
-    auto shift = bit & 7;
-    result[i] = (*reinterpret_cast<const uint64_t*>(
-                     reinterpret_cast<const char*>(bits) + byte) >>
-                 shift) &
-        mask;
-  }
-  if (anyUnsafe) {
-    auto lastSafeWord = bufferEnd - sizeof(uint64_t);
-    VELOX_DCHECK(lastSafeWord);
-    for (auto i = numSafeRows; i < numRows; ++i) {
-      auto bit = bitOffset + (rows[i]) * bitWidth;
-      auto byte = bit / 8;
-      auto shift = bit & 7;
-      result[i] = IntDecoder<isSigned>::safeLoadBits(
-                      reinterpret_cast<const char*>(bits) + byte,
-                      shift,
-                      bitWidth,
-                      lastSafeWord) &
-          mask;
-    }
-  }
-}
-
-template void IntDecoder<false>::decodeBitsLE(
-    const uint64_t* FOLLY_NONNULL bits,
-    int32_t bitOffset,
-    RowSet rows,
-    int32_t rowBias,
-    uint8_t bitWidth,
-    const char* FOLLY_NULLABLE bufferEnd,
-    int32_t* FOLLY_NONNULL result);
-
-template void IntDecoder<false>::decodeBitsLE(
-    const uint64_t* FOLLY_NONNULL bits,
-    int32_t bitOffset,
-    RowSet rows,
-    int32_t rowBias,
-    uint8_t bitWidth,
-    const char* FOLLY_NULLABLE bufferEnd,
-    int64_t* FOLLY_NONNULL result);
-
-template void IntDecoder<true>::decodeBitsLE(
-    const uint64_t* FOLLY_NONNULL bits,
-    int32_t bitOffset,
-    RowSet rows,
-    int32_t rowBias,
-    uint8_t bitWidth,
-    const char* FOLLY_NULLABLE bufferEnd,
-    int32_t* FOLLY_NONNULL result);
-
-template void IntDecoder<true>::decodeBitsLE(
-    const uint64_t* FOLLY_NONNULL bits,
-    int32_t bitOffset,
-    RowSet rows,
-    int32_t rowBias,
-    uint8_t bitWidth,
-    const char* FOLLY_NULLABLE bufferEnd,
-    int64_t* FOLLY_NONNULL result);
-
-template void IntDecoder<true>::decodeBitsLE(
-    const uint64_t* FOLLY_NONNULL bits,
-    int32_t bitOffset,
-    RowSet rows,
-    int32_t rowBias,
-    uint8_t bitWidth,
-    const char* FOLLY_NULLABLE bufferEnd,
-    int128_t* FOLLY_NONNULL result);
-
-template void IntDecoder<false>::decodeBitsLE(
-    const uint64_t* FOLLY_NONNULL bits,
-    int32_t bitOffset,
-    RowSet rows,
-    int32_t rowBias,
-    uint8_t bitWidth,
-    const char* FOLLY_NULLABLE bufferEnd,
-    int128_t* FOLLY_NONNULL result);
-
-template void IntDecoder<false>::decodeBitsLE(
-    const uint64_t* FOLLY_NONNULL bits,
-    int32_t bitOffset,
-    RowSet rows,
-    int32_t rowBias,
-    uint8_t bitWidth,
-    const char* FOLLY_NULLABLE bufferEnd,
-    int16_t* FOLLY_NONNULL result);
-
-template void IntDecoder<true>::decodeBitsLE(
-    const uint64_t* FOLLY_NONNULL bits,
-    int32_t bitOffset,
-    RowSet rows,
-    int32_t rowBias,
-    uint8_t bitWidth,
-    const char* FOLLY_NULLABLE bufferEnd,
-    int16_t* FOLLY_NONNULL result);
-
-=======
->>>>>>> 76fd01f6
 #ifdef CODEGEN_BULK_VARINTS
 // Codegen for vint bulk decode. This is to document how varintSwitch
 // and similar functions were made and how to regenerate modified
