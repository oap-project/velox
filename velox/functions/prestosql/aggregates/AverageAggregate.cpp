--- conflicted
+++ resolved
@@ -299,8 +299,6 @@
           clearNull(rawNulls, i);
           rawValues[i] = (TResult)sumCount->sum / sumCount->count;
         }
-<<<<<<< HEAD
-=======
       }
     }
   }
@@ -433,7 +431,6 @@
           auto accumulator = decimalAccumulator(groups[i]);
           accumulator->mergeWith(serializedAccumulator);
         });
->>>>>>> 76fd01f6
       }
     } else if (decodedPartial_.mayHaveNulls()) {
       rows.applyToSelected([&](vector_size_t i) {
