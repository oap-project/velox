--- conflicted
+++ resolved
@@ -523,10 +523,6 @@
     // joins.
     VELOX_CHECK(
         isAntiJoins(joinType_) || isLeftJoin(joinType_) ||
-<<<<<<< HEAD
-        isFullJoin(joinType_));
-    return;
-=======
         isFullJoin(joinType_) || isLeftSemiProjectJoin(joinType_));
     if (!isAntiJoins(joinType_) || (filter_ == nullptr)) {
       return;
@@ -534,7 +530,6 @@
     // For anti join types we need to decode the join keys columns to initialize
     // 'nonNullInputRows_' if the filter is also present. The filter evaluation
     // will access 'nonNullInputRows_' later.
->>>>>>> 76fd01f6
   }
 
   nonNullInputRows_.resize(input_->size());
@@ -580,11 +575,7 @@
 
   passingInputRowsInitialized_ = false;
   if (isLeftJoin(joinType_) || isFullJoin(joinType_) ||
-<<<<<<< HEAD
-      isAntiJoins(joinType_)) {
-=======
       isAntiJoins(joinType_) || isLeftSemiProjectJoin(joinType_)) {
->>>>>>> 76fd01f6
     // Make sure to allocate an entry in 'hits' for every input row to allow for
     // including rows without a match in the output. Also, make sure to
     // initialize all 'hits' to nullptr as HashTable::joinProbe will only
@@ -811,11 +802,7 @@
   }
 
   const bool isLeftSemiOrAntiJoinNoFilter =
-<<<<<<< HEAD
-      !filter_ && (isLeftSemiJoin(joinType_) || isAntiJoins(joinType_));
-=======
       !filter_ && (isLeftSemiFilterJoin(joinType_) || isAntiJoins(joinType_));
->>>>>>> 76fd01f6
 
   const bool emptyBuildSide = (table_->numDistinct() == 0);
 
@@ -860,11 +847,7 @@
       numOut = table_->listJoinResults(
           results_,
           isLeftJoin(joinType_) || isFullJoin(joinType_) ||
-<<<<<<< HEAD
-              isAntiJoins(joinType_),
-=======
               isAntiJoins(joinType_) || isLeftSemiProjectJoin(joinType_),
->>>>>>> 76fd01f6
           mapping,
           folly::Range(outputTableRows_.data(), outputTableRows_.size()));
     }
@@ -1195,13 +1178,7 @@
     };
     for (auto i = 0; i < numRows; ++i) {
       auto probeRow = rawOutputProbeRowMapping[i];
-<<<<<<< HEAD
-      bool passed = nonNullInputRows_.isValid(probeRow) &&
-          !decodedFilterResult_.isNullAt(i) &&
-          decodedFilterResult_.valueAt<bool>(i);
-=======
       bool passed = nonNullInputRows_.isValid(probeRow) && filterPassed(i);
->>>>>>> 76fd01f6
       noMatchDetector_.advance(probeRow, passed, addMiss);
     }
     if (results_.atEnd()) {
@@ -1219,12 +1196,8 @@
 }
 
 void HashProbe::ensureLoadedIfNotAtEnd(column_index_t channel) {
-<<<<<<< HEAD
-  if (isLeftSemiJoin(joinType_) || isAntiJoins(joinType_) || results_.atEnd()) {
-=======
   if (isLeftSemiFilterJoin(joinType_) || isLeftSemiProjectJoin(joinType_) ||
       isAntiJoins(joinType_) || results_.atEnd()) {
->>>>>>> 76fd01f6
     return;
   }
 
