--- conflicted
+++ resolved
@@ -33,11 +33,7 @@
 # Generate Substrait hearders
 add_custom_command(
   OUTPUT ${PROTO_OUTPUT_FILES}
-<<<<<<< HEAD
-  COMMAND protoc --proto_path  ${proto_directory}/ --cpp_out ${PROTO_OUTPUT_DIR}
-=======
   COMMAND ${Protobuf_PROTOC_EXECUTABLE} --proto_path  ${proto_directory}/ --cpp_out ${PROTO_OUTPUT_DIR}
->>>>>>> 0b50cfde
           ${PROTO_FILES}
   DEPENDS ${PROTO_DIR}
   COMMENT "Running PROTO compiler"
