--- conflicted
+++ resolved
@@ -166,7 +166,6 @@
 };
 
 template <typename T>
-<<<<<<< HEAD
 struct Log2FunctionNaNAsNull {
   FOLLY_ALWAYS_INLINE bool call(double& result, double a) {
     double yAsymptote = 0.0;
@@ -175,17 +174,9 @@
     }
     result = std::log2(a);
     return true;
-=======
-struct AcoshFunction {
-  template <typename TInput>
-  FOLLY_ALWAYS_INLINE void call(TInput& result, TInput a) {
-    result = std::acosh(a);
->>>>>>> 3e2b6f51
-  }
-};
-
-template <typename T>
-<<<<<<< HEAD
+};
+
+template <typename T>
 struct Log10FunctionNaNAsNull {
   FOLLY_ALWAYS_INLINE bool call(double& result, double a) {
     double yAsymptote = 0.0;
@@ -194,7 +185,17 @@
     }
     result = std::log10(a);
     return true;
-=======
+};
+
+template <typename T>
+struct AcoshFunction {
+  template <typename TInput>
+  FOLLY_ALWAYS_INLINE void call(TInput& result, TInput a) {
+    result = std::acosh(a);
+  }
+};
+
+template <typename T>
 struct AsinhFunction {
   template <typename TInput>
   FOLLY_ALWAYS_INLINE void call(TInput& result, TInput a) {
@@ -223,7 +224,6 @@
   template <typename TInput>
   FOLLY_ALWAYS_INLINE void call(TInput& result, TInput a) {
     result = 1 / std::sin(a);
->>>>>>> 3e2b6f51
   }
 };
 
