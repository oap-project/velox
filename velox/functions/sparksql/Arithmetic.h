/*
 * Copyright (c) Facebook, Inc. and its affiliates.
 *
 * Licensed under the Apache License, Version 2.0 (the "License");
 * you may not use this file except in compliance with the License.
 * You may obtain a copy of the License at
 *
 *     http://www.apache.org/licenses/LICENSE-2.0
 *
 * Unless required by applicable law or agreed to in writing, software
 * distributed under the License is distributed on an "AS IS" BASIS,
 * WITHOUT WARRANTIES OR CONDITIONS OF ANY KIND, either express or implied.
 * See the License for the specific language governing permissions and
 * limitations under the License.
 */
#pragma once

#include <cmath>
#include <limits>
#include <system_error>
#include <type_traits>

#include "velox/functions/Macros.h"

namespace facebook::velox::functions::sparksql {

template <typename T>
struct PModFloatFunction {
  template <typename TInput>
  FOLLY_ALWAYS_INLINE bool
  call(TInput& result, const TInput a, const TInput n) {
    if (UNLIKELY(n == (TInput)0)) {
      return false;
    }
    TInput r = fmod(a, n);
    result = (r > 0) ? r : fmod(r + n, n);
    return true;
  }
};

template <typename T>
struct RemainderFunction {
  template <typename TInput>
  FOLLY_ALWAYS_INLINE bool
  call(TInput& result, const TInput a, const TInput n) {
    if (UNLIKELY(n == 0)) {
      return false;
    }
    // std::numeric_limits<int64_t>::min() % -1 could crash the program since
    // abs(std::numeric_limits<int64_t>::min()) can not be represented in
    // int64_t.
    if (UNLIKELY(n == 1 || n == -1)) {
      result = 0;
    } else {
      result = a % n;
    }
    return true;
  }
};

template <typename T>
struct PModFunction {
  template <typename TInput>
  FOLLY_ALWAYS_INLINE bool call(TInput& result, const TInput a, const TInput n)
#if defined(__has_feature)
#if __has_feature(__address_sanitizer__)
      __attribute__((__no_sanitize__("signed-integer-overflow")))
#endif
#endif
  {
    TInput r;
    bool notNull = RemainderFunction<T>().call(r, a, n);
    if (!notNull) {
      return false;
    }

    result = (r > 0) ? r : (r + n) % n;
    return true;
  }
};

template <typename T>
struct UnaryMinusFunction {
  template <typename TInput>
  FOLLY_ALWAYS_INLINE bool call(TInput& result, const TInput a) {
    if constexpr (std::is_integral_v<TInput>) {
      // Avoid undefined integer overflow.
      result = a == std::numeric_limits<TInput>::min() ? a : -a;
    } else {
      result = -a;
    }
    return true;
  }
};

template <typename T>
struct DivideFunction {
  FOLLY_ALWAYS_INLINE bool
  call(double& result, const double num, const double denom) {
    if (UNLIKELY(denom == 0)) {
      return false;
    }
    result = num / denom;
    return true;
  }
};

/*
  In Spark both ceil and floor must return Long type
  sql/catalyst/src/main/scala/org/apache/spark/sql/catalyst/expressions/mathExpressions.scala
*/
template <typename T>
int64_t safeDoubleToInt64(const T& /*value*/) {
  throw std::runtime_error("Invalid input for floor/ceil");
}

template <>
inline int64_t safeDoubleToInt64(const double& arg) {
  if (std::isnan(arg)) {
    return 0;
  }
  static const int64_t kMax = std::numeric_limits<int64_t>::max();
  static const int64_t kMin = std::numeric_limits<int64_t>::min();
  // On some compilers if we cast 'kMax' to a double, we can get a number larger
  // than 'kMax'. This will allow 'arg' values > 'kMax'. The workaround
  // here is to use uint64_t to represent ('kMax' + 1), which can be represented
  // exactly as double. We then check if the difference with 'arg' <= 1.
  if ((static_cast<uint64_t>(kMax) + 1) - arg <= 1) {
    return kMax;
  }
  if (arg < kMin) {
    return kMin;
  }
  return arg;
}

template <>
inline int64_t safeDoubleToInt64(const int64_t& arg) {
  return arg;
}

template <typename T>
struct CeilFunction {
  template <typename TInput>
  FOLLY_ALWAYS_INLINE bool call(int64_t& result, const TInput value) {
    if constexpr (std::is_integral_v<TInput>) {
      result = value;
    } else {
      result = safeDoubleToInt64(std::ceil(value));
    }
    return true;
  }
};

template <typename T>
struct FloorFunction {
  template <typename TInput>
  FOLLY_ALWAYS_INLINE bool call(int64_t& result, const TInput value) {
    if constexpr (std::is_integral_v<TInput>) {
      result = value;
    } else {
      result = safeDoubleToInt64(std::floor(value));
    }
    return true;
  }
};

template <typename T>
<<<<<<< HEAD
struct Atan2FunctionIgnoreZeroSign {
  template <typename TInput>
  FOLLY_ALWAYS_INLINE void call(TInput& result, TInput y, TInput x) {
    result = std::atan2(y + 0.0, x + 0.0);
=======
struct Log2FunctionNaNAsNull {
  FOLLY_ALWAYS_INLINE bool call(double& result, double a) {
    double yAsymptote = 0.0;
    if (a <= yAsymptote) {
      return false;
    }
    result = std::log2(a);
    return true;
  }
};

template <typename T>
struct Log10FunctionNaNAsNull {
  FOLLY_ALWAYS_INLINE bool call(double& result, double a) {
    double yAsymptote = 0.0;
    if (a <= yAsymptote) {
      return false;
    }
    result = std::log10(a);
    return true;
>>>>>>> 98d04516
  }
};

template <typename T>
struct AcoshFunction {
  template <typename TInput>
  FOLLY_ALWAYS_INLINE void call(TInput& result, TInput a) {
    result = std::acosh(a);
  }
};

template <typename T>
struct AsinhFunction {
  template <typename TInput>
  FOLLY_ALWAYS_INLINE void call(TInput& result, TInput a) {
    result = std::asinh(a);
  }
};

template <typename T>
struct AtanhFunction {
  template <typename TInput>
  FOLLY_ALWAYS_INLINE void call(TInput& result, TInput a) {
    result = std::atanh(a);
  }
};

template <typename T>
struct SecFunction {
  template <typename TInput>
  FOLLY_ALWAYS_INLINE void call(TInput& result, TInput a) {
    result = 1 / std::cos(a);
  }
};

template <typename T>
struct CscFunction {
  template <typename TInput>
  FOLLY_ALWAYS_INLINE void call(TInput& result, TInput a) {
    result = 1 / std::sin(a);
  }
};

} // namespace facebook::velox::functions::sparksql<|MERGE_RESOLUTION|>--- conflicted
+++ resolved
@@ -166,12 +166,6 @@
 };
 
 template <typename T>
-<<<<<<< HEAD
-struct Atan2FunctionIgnoreZeroSign {
-  template <typename TInput>
-  FOLLY_ALWAYS_INLINE void call(TInput& result, TInput y, TInput x) {
-    result = std::atan2(y + 0.0, x + 0.0);
-=======
 struct Log2FunctionNaNAsNull {
   FOLLY_ALWAYS_INLINE bool call(double& result, double a) {
     double yAsymptote = 0.0;
@@ -192,7 +186,14 @@
     }
     result = std::log10(a);
     return true;
->>>>>>> 98d04516
+  }
+};
+
+template <typename T>
+struct Atan2FunctionIgnoreZeroSign {
+  template <typename TInput>
+  FOLLY_ALWAYS_INLINE void call(TInput& result, TInput y, TInput x) {
+    result = std::atan2(y + 0.0, x + 0.0);
   }
 };
 
