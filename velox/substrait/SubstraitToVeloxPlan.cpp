/*
 * Copyright (c) Facebook, Inc. and its affiliates.
 *
 * Licensed under the Apache License, Version 2.0 (the "License");
 * you may not use this file except in compliance with the License.
 * You may obtain a copy of the License at
 *
 *     http://www.apache.org/licenses/LICENSE-2.0
 *
 * Unless required by applicable law or agreed to in writing, software
 * distributed under the License is distributed on an "AS IS" BASIS,
 * WITHOUT WARRANTIES OR CONDITIONS OF ANY KIND, either express or implied.
 * See the License for the specific language governing permissions and
 * limitations under the License.
 */

#include "velox/substrait/SubstraitToVeloxPlan.h"
#include "velox/substrait/TypeUtils.h"
#include "velox/substrait/VariantToVectorConverter.h"
#include "velox/type/Type.h"

namespace facebook::velox::substrait {
namespace {
core::AggregationNode::Step toAggregationStep(
    const ::substrait::AggregateRel& sAgg) {
  if (sAgg.measures().size() == 0) {
    // When only groupings exist, set the phase to be Single.
    return core::AggregationNode::Step::kSingle;
  }

  // Use the first measure to set aggregation phase.
  const auto& firstMeasure = sAgg.measures()[0];
  const auto& aggFunction = firstMeasure.measure();
  switch (aggFunction.phase()) {
    case ::substrait::AGGREGATION_PHASE_INITIAL_TO_INTERMEDIATE:
      return core::AggregationNode::Step::kPartial;
    case ::substrait::AGGREGATION_PHASE_INTERMEDIATE_TO_INTERMEDIATE:
      return core::AggregationNode::Step::kIntermediate;
    case ::substrait::AGGREGATION_PHASE_INTERMEDIATE_TO_RESULT:
      return core::AggregationNode::Step::kFinal;
    case ::substrait::AGGREGATION_PHASE_INITIAL_TO_RESULT:
      return core::AggregationNode::Step::kSingle;
    default:
      VELOX_FAIL("Aggregate phase is not supported.");
  }
}

template <typename T>
// Get the lowest value for numeric type.
T getLowest() {
  return std::numeric_limits<T>::lowest();
};

// Get the lowest value for string.
template <>
std::string getLowest<std::string>() {
  return "";
};

// Get the max value for numeric type.
template <typename T>
T getMax() {
  return std::numeric_limits<T>::max();
};

// The max value will be used in BytesRange. Return empty string here instead.
template <>
std::string getMax<std::string>() {
  return "";
};

// Substrait function names.
const std::string sIsNotNull = "is_not_null";
const std::string sGte = "gte";
const std::string sGt = "gt";
const std::string sLte = "lte";
const std::string sLt = "lt";
const std::string sEqual = "equal";
const std::string sOr = "or";
const std::string sNot = "not";

// Substrait types.
const std::string sI32 = "i32";
const std::string sI64 = "i64";
<<<<<<< HEAD
=======

/// @brief Return whether a config is set as true in AdvancedExtension
/// optimization.
/// @param extension Substrait advanced extension.
/// @param config the key string of a config.
/// @return Whether the config is set as true.
bool configSetInOptimization(
    const ::substrait::extensions::AdvancedExtension& extension,
    const std::string& config) {
  if (extension.has_optimization()) {
    std::string msg = extension.optimization().value();
    std::size_t pos = msg.find(config);
    if ((pos != std::string::npos) &&
        (msg.substr(pos + config.size(), 1) == "1")) {
      return true;
    }
  }
  return false;
}

/// @brief Get the input type from both sides of join.
/// @param leftNode the plan node of left side.
/// @param rightNode the plan node of right side.
/// @return the input type.
RowTypePtr getJoinInputType(
    const core::PlanNodePtr& leftNode,
    const core::PlanNodePtr& rightNode) {
  auto outputSize =
      leftNode->outputType()->size() + rightNode->outputType()->size();
  std::vector<std::string> outputNames;
  std::vector<std::shared_ptr<const Type>> outputTypes;
  outputNames.reserve(outputSize);
  outputTypes.reserve(outputSize);
  for (const auto& node : {leftNode, rightNode}) {
    const auto& names = node->outputType()->names();
    outputNames.insert(outputNames.end(), names.begin(), names.end());
    const auto& types = node->outputType()->children();
    outputTypes.insert(outputTypes.end(), types.begin(), types.end());
  }
  return std::make_shared<const RowType>(
      std::move(outputNames), std::move(outputTypes));
}

/// @brief Get the direct output type of join.
/// @param leftNode the plan node of left side.
/// @param rightNode the plan node of right side.
/// @param joinType the join type.
/// @return the output type.
RowTypePtr getJoinOutputType(
    const core::PlanNodePtr& leftNode,
    const core::PlanNodePtr& rightNode,
    const core::JoinType& joinType) {
  // Decide output type.
  // Output of right semi join cannot include columns from the left side.
  bool outputMayIncludeLeftColumns =
      !(core::isRightSemiFilterJoin(joinType) ||
        core::isRightSemiProjectJoin(joinType));

  // Output of left semi and anti joins cannot include columns from the right
  // side.
  bool outputMayIncludeRightColumns =
      !(core::isLeftSemiFilterJoin(joinType) ||
        core::isLeftSemiProjectJoin(joinType) || core::isAntiJoin(joinType) ||
        core::isNullAwareAntiJoin(joinType));

  if (outputMayIncludeLeftColumns && outputMayIncludeRightColumns) {
    return getJoinInputType(leftNode, rightNode);
  }

  if (outputMayIncludeLeftColumns) {
    if (core::isLeftSemiProjectJoin(joinType)) {
      auto outputSize = leftNode->outputType()->size() + 1;
      std::vector<std::string> outputNames = leftNode->outputType()->names();
      std::vector<std::shared_ptr<const Type>> outputTypes =
          leftNode->outputType()->children();
      outputNames.emplace_back("exists");
      outputTypes.emplace_back(BOOLEAN());
      return std::make_shared<const RowType>(
          std::move(outputNames), std::move(outputTypes));
    } else {
      return leftNode->outputType();
    }
  }

  if (outputMayIncludeRightColumns) {
    if (core::isRightSemiProjectJoin(joinType)) {
      auto outputSize = rightNode->outputType()->size() + 1;
      std::vector<std::string> outputNames = rightNode->outputType()->names();
      std::vector<std::shared_ptr<const Type>> outputTypes =
          rightNode->outputType()->children();
      outputNames.emplace_back("exists");
      outputTypes.emplace_back(BOOLEAN());
      return std::make_shared<const RowType>(
          std::move(outputNames), std::move(outputTypes));
    } else {
      return rightNode->outputType();
    }
  }
  VELOX_FAIL("Output should include left or right columns.");
}
>>>>>>> 76fd01f6
} // namespace

core::PlanNodePtr SubstraitVeloxPlanConverter::toVeloxPlan(
    const ::substrait::JoinRel& sJoin) {
  if (!sJoin.has_left()) {
    VELOX_FAIL("Left Rel is expected in JoinRel.");
  }
  if (!sJoin.has_right()) {
    VELOX_FAIL("Right Rel is expected in JoinRel.");
  }

  auto leftNode = toVeloxPlan(sJoin.left());
  auto rightNode = toVeloxPlan(sJoin.right());

<<<<<<< HEAD
  auto outputSize =
      leftNode->outputType()->size() + rightNode->outputType()->size();
  std::vector<std::string> outputNames;
  std::vector<std::shared_ptr<const Type>> outputTypes;
  outputNames.reserve(outputSize);
  outputTypes.reserve(outputSize);
  for (const auto& node : {leftNode, rightNode}) {
    const auto& names = node->outputType()->names();
    outputNames.insert(outputNames.end(), names.begin(), names.end());
    const auto& types = node->outputType()->children();
    outputTypes.insert(outputTypes.end(), types.begin(), types.end());
  }
  auto outputRowType = std::make_shared<const RowType>(
      std::move(outputNames), std::move(outputTypes));

  // extract join keys from join expression
  std::vector<const ::substrait::Expression::FieldReference*> leftExprs,
      rightExprs;
  extractJoinKeys(sJoin.expression(), leftExprs, rightExprs);
  VELOX_CHECK_EQ(leftExprs.size(), rightExprs.size());
  size_t numKeys = leftExprs.size();

  std::vector<std::shared_ptr<const core::FieldAccessTypedExpr>> leftKeys,
      rightKeys;
  leftKeys.reserve(numKeys);
  rightKeys.reserve(numKeys);
  for (size_t i = 0; i < numKeys; ++i) {
    leftKeys.emplace_back(
        exprConverter_->toVeloxExpr(*leftExprs[i], outputRowType));
    rightKeys.emplace_back(
        exprConverter_->toVeloxExpr(*rightExprs[i], outputRowType));
  }

  std::shared_ptr<const core::ITypedExpr> filter;
  if (sJoin.has_post_join_filter()) {
    filter =
        exprConverter_->toVeloxExpr(sJoin.post_join_filter(), outputRowType);
  }

  // Map join type
=======
  // Map join type.
>>>>>>> 76fd01f6
  core::JoinType joinType;
  switch (sJoin.type()) {
    case ::substrait::JoinRel_JoinType::JoinRel_JoinType_JOIN_TYPE_INNER:
      joinType = core::JoinType::kInner;
      break;
    case ::substrait::JoinRel_JoinType::JoinRel_JoinType_JOIN_TYPE_OUTER:
      joinType = core::JoinType::kFull;
      break;
    case ::substrait::JoinRel_JoinType::JoinRel_JoinType_JOIN_TYPE_LEFT:
      joinType = core::JoinType::kLeft;
      break;
    case ::substrait::JoinRel_JoinType::JoinRel_JoinType_JOIN_TYPE_RIGHT:
      joinType = core::JoinType::kRight;
      break;
    case ::substrait::JoinRel_JoinType::JoinRel_JoinType_JOIN_TYPE_LEFT_SEMI:
<<<<<<< HEAD
      joinType = core::JoinType::kLeftSemi;
      break;
    case ::substrait::JoinRel_JoinType::JoinRel_JoinType_JOIN_TYPE_RIGHT_SEMI:
      joinType = core::JoinType::kRightSemi;
      break;
    case ::substrait::JoinRel_JoinType::JoinRel_JoinType_JOIN_TYPE_ANTI: {
      // Determine the anti join type based on extracted information.
      bool isNullAwareAntiJoin = false;
      if (sJoin.has_advanced_extension() &&
          sJoin.advanced_extension().has_optimization()) {
        std::string msg = sJoin.advanced_extension().optimization().value();
        std::string nullAwareKey = "isNullAwareAntiJoin=";
        std::size_t pos = msg.find(nullAwareKey);
        if ((pos != std::string::npos) &&
            (msg.substr(pos + nullAwareKey.size(), 1) == "1")) {
          isNullAwareAntiJoin = true;
        }
      }
      if (isNullAwareAntiJoin) {
=======
      // Determine the semi join type based on extracted information.
      if (sJoin.has_advanced_extension() &&
          configSetInOptimization(
              sJoin.advanced_extension(), "isExistenceJoin=")) {
        joinType = core::JoinType::kLeftSemiProject;
      } else {
        joinType = core::JoinType::kLeftSemi;
      }
      break;
    case ::substrait::JoinRel_JoinType::JoinRel_JoinType_JOIN_TYPE_RIGHT_SEMI:
      // Determine the semi join type based on extracted information.
      if (sJoin.has_advanced_extension() &&
          configSetInOptimization(
              sJoin.advanced_extension(), "isExistenceJoin=")) {
        joinType = core::JoinType::kRightSemiProject;
      } else {
        joinType = core::JoinType::kRightSemi;
      }
      break;
    case ::substrait::JoinRel_JoinType::JoinRel_JoinType_JOIN_TYPE_ANTI: {
      // Determine the anti join type based on extracted information.
      if (sJoin.has_advanced_extension() &&
          configSetInOptimization(
              sJoin.advanced_extension(), "isNullAwareAntiJoin=")) {
>>>>>>> 76fd01f6
        joinType = core::JoinType::kNullAwareAnti;
      } else {
        joinType = core::JoinType::kAnti;
      }
      break;
    }
    default:
      VELOX_NYI("Unsupported Join type: {}", sJoin.type());
  }

<<<<<<< HEAD
=======
  // extract join keys from join expression
  std::vector<const ::substrait::Expression::FieldReference*> leftExprs,
      rightExprs;
  extractJoinKeys(sJoin.expression(), leftExprs, rightExprs);
  VELOX_CHECK_EQ(leftExprs.size(), rightExprs.size());
  size_t numKeys = leftExprs.size();

  std::vector<std::shared_ptr<const core::FieldAccessTypedExpr>> leftKeys,
      rightKeys;
  leftKeys.reserve(numKeys);
  rightKeys.reserve(numKeys);
  auto inputRowType = getJoinInputType(leftNode, rightNode);
  for (size_t i = 0; i < numKeys; ++i) {
    leftKeys.emplace_back(
        exprConverter_->toVeloxExpr(*leftExprs[i], inputRowType));
    rightKeys.emplace_back(
        exprConverter_->toVeloxExpr(*rightExprs[i], inputRowType));
  }

  std::shared_ptr<const core::ITypedExpr> filter;
  if (sJoin.has_post_join_filter()) {
    filter =
        exprConverter_->toVeloxExpr(sJoin.post_join_filter(), inputRowType);
  }

>>>>>>> 76fd01f6
  // Create join node
  return std::make_shared<core::HashJoinNode>(
      nextPlanNodeId(),
      joinType,
      leftKeys,
      rightKeys,
      filter,
      leftNode,
      rightNode,
<<<<<<< HEAD
      outputRowType);
=======
      getJoinOutputType(leftNode, rightNode, joinType));
>>>>>>> 76fd01f6
}

core::PlanNodePtr SubstraitVeloxPlanConverter::toVeloxPlan(
    const ::substrait::AggregateRel& sAgg) {
  std::shared_ptr<const core::PlanNode> childNode;
  if (sAgg.has_input()) {
    childNode = toVeloxPlan(sAgg.input());
  } else {
    VELOX_FAIL("Child Rel is expected in AggregateRel.");
  }
  core::AggregationNode::Step aggStep = toAggregationStep(sAgg);
  return toVeloxAgg(sAgg, childNode, aggStep);
}

std::shared_ptr<const core::PlanNode> SubstraitVeloxPlanConverter::toVeloxAgg(
    const ::substrait::AggregateRel& sAgg,
    const std::shared_ptr<const core::PlanNode>& childNode,
    const core::AggregationNode::Step& aggStep) {
  const auto& inputType = childNode->outputType();
  std::vector<std::shared_ptr<const core::FieldAccessTypedExpr>>
      veloxGroupingExprs;

  // Get the grouping expressions.
  for (const auto& grouping : sAgg.groupings()) {
    for (const auto& groupingExpr : grouping.grouping_expressions()) {
      // Velox's groupings are limited to be Field.
      veloxGroupingExprs.emplace_back(
          exprConverter_->toVeloxExpr(groupingExpr.selection(), inputType));
    }
  }

  // Parse measures and get the aggregate expressions.
  // Each measure represents one aggregate expression.
  std::vector<core::CallTypedExprPtr> aggExprs;
  aggExprs.reserve(sAgg.measures().size());
  std::vector<core::FieldAccessTypedExprPtr> aggregateMasks;
  aggregateMasks.reserve(sAgg.measures().size());
  for (const auto& smea : sAgg.measures()) {
    core::FieldAccessTypedExprPtr aggregateMask;
    ::substrait::Expression substraitAggMask = smea.filter();
    // Get Aggregation Masks.
    if (smea.has_filter()) {
      if (substraitAggMask.ByteSizeLong() == 0) {
        aggregateMask = {};
      } else {
        aggregateMask =
            std::dynamic_pointer_cast<const core::FieldAccessTypedExpr>(
                exprConverter_->toVeloxExpr(substraitAggMask, inputType));
      }
      aggregateMasks.push_back(aggregateMask);
    }
    const auto& aggFunction = smea.measure();
    std::string funcName = subParser_->findVeloxFunction(
        functionMap_, aggFunction.function_reference());
    std::vector<std::shared_ptr<const core::ITypedExpr>> aggParams;
    aggParams.reserve(aggFunction.arguments().size());
    for (const auto& arg : aggFunction.arguments()) {
      aggParams.emplace_back(
          exprConverter_->toVeloxExpr(arg.value(), inputType));
    }
    auto aggVeloxType =
        toVeloxType(subParser_->parseType(aggFunction.output_type())->type);
    auto aggExpr = std::make_shared<const core::CallTypedExpr>(
        aggVeloxType, std::move(aggParams), funcName);
    aggExprs.emplace_back(aggExpr);
  }

  bool ignoreNullKeys = false;
  std::vector<std::shared_ptr<const core::FieldAccessTypedExpr>>
      preGroupingExprs = {};

  // Get the output names of Aggregation.
  std::vector<std::string> aggOutNames;
  aggOutNames.reserve(sAgg.measures().size());
  for (int idx = veloxGroupingExprs.size();
       idx < veloxGroupingExprs.size() + sAgg.measures().size();
       idx++) {
    aggOutNames.emplace_back(subParser_->makeNodeName(planNodeId_, idx));
  }

  // Create Aggregate node.
  auto aggNode = std::make_shared<core::AggregationNode>(
      nextPlanNodeId(),
      aggStep,
      veloxGroupingExprs,
      preGroupingExprs,
      aggOutNames,
      aggExprs,
      aggregateMasks,
      ignoreNullKeys,
      childNode);
  return aggNode;
}

core::PlanNodePtr SubstraitVeloxPlanConverter::toVeloxPlan(
    const ::substrait::ProjectRel& sProject) {
  core::PlanNodePtr childNode;
  if (sProject.has_input()) {
    childNode = toVeloxPlan(sProject.input());
  } else {
    VELOX_FAIL("Child Rel is expected in ProjectRel.");
  }

  // Construct Velox Expressions.
  const auto& projectExprs = sProject.expressions();
  std::vector<std::string> projectNames;
  std::vector<core::TypedExprPtr> expressions;
  projectNames.reserve(projectExprs.size());
  expressions.reserve(projectExprs.size());

  const auto& inputType = childNode->outputType();
  int colIdx = 0;
  for (const auto& expr : projectExprs) {
    expressions.emplace_back(exprConverter_->toVeloxExpr(expr, inputType));
    projectNames.emplace_back(subParser_->makeNodeName(planNodeId_, colIdx));
    colIdx += 1;
  }
  
  return std::make_shared<core::ProjectNode>(
      nextPlanNodeId(),
      std::move(projectNames),
      std::move(expressions),
      childNode);
}

core::PlanNodePtr SubstraitVeloxPlanConverter::toVeloxPlan(
<<<<<<< HEAD
=======
    const ::substrait::ExpandRel& expandRel) {
  core::PlanNodePtr childNode;
  if (expandRel.has_input()) {
    childNode = toVeloxPlan(expandRel.input());
  } else {
    VELOX_FAIL("Child Rel is expected in ExpandRel.");
  }

  const auto& inputType = childNode->outputType();

  std::vector<std::vector<core::FieldAccessTypedExprPtr>> groupingSetExprs;
  groupingSetExprs.reserve(expandRel.groupings_size());

  for (const auto& grouping : expandRel.groupings()) {
    std::vector<core::FieldAccessTypedExprPtr> groupingExprs;
    groupingExprs.reserve(grouping.groupsets_expressions_size());

    for (const auto& groupingExpr : grouping.groupsets_expressions()) {
      auto expression =
          exprConverter_->toVeloxExpr(groupingExpr.selection(), inputType);
      auto expr_field =
          dynamic_cast<const core::FieldAccessTypedExpr*>(expression.get());
      VELOX_CHECK(
          expr_field != nullptr,
          " the group set key in Expand Operator only support field")

      groupingExprs.emplace_back(
          std::dynamic_pointer_cast<const core::FieldAccessTypedExpr>(
              expression));
    }
    groupingSetExprs.emplace_back(groupingExprs);
  }

  std::vector<core::GroupIdNode::GroupingKeyInfo> groupingKeyInfos;
  std::set<std::string> names;
  auto index = 0;
  for (const auto& groupingSet : groupingSetExprs) {
    for (const auto& groupingKey : groupingSet) {
      if (names.find(groupingKey->name()) == names.end()) {
        core::GroupIdNode::GroupingKeyInfo keyInfos;
        keyInfos.output = groupingKey->name();
        keyInfos.input = groupingKey;
        groupingKeyInfos.push_back(keyInfos);
      }
      names.insert(groupingKey->name());
    }
  }

  std::vector<std::shared_ptr<const core::FieldAccessTypedExpr>> aggExprs;

  for (const auto& aggExpr : expandRel.aggregate_expressions()) {
    auto expression = exprConverter_->toVeloxExpr(aggExpr, inputType);
    auto expr_field =
        dynamic_cast<const core::FieldAccessTypedExpr*>(expression.get());
    VELOX_CHECK(
        expr_field != nullptr,
        " the agg key in Expand Operator only support field");
    auto filed = std::dynamic_pointer_cast<const core::FieldAccessTypedExpr>(
            expression);
    aggExprs.emplace_back( filed);
  }

  return std::make_shared<core::GroupIdNode>(
      nextPlanNodeId(),
      groupingSetExprs,
      std::move(groupingKeyInfos),
      aggExprs,
      std::move(expandRel.group_name()),
      childNode);
}

core::PlanNodePtr SubstraitVeloxPlanConverter::toVeloxPlan(
>>>>>>> 76fd01f6
    const ::substrait::SortRel& sortRel) {
  core::PlanNodePtr childNode;
  if (sortRel.has_input()) {
    childNode = toVeloxPlan(sortRel.input());
  } else {
    VELOX_FAIL("Child Rel is expected in SortRel.");
  }

  const auto& inputType = childNode->outputType();

  std::vector<core::FieldAccessTypedExprPtr> sortingKeys;
  std::vector<core::SortOrder> sortingOrders;

  const auto& sorts = sortRel.sorts();
  sortingKeys.reserve(sorts.size());
  sortingOrders.reserve(sorts.size());

  for (const auto& sort : sorts) {
    switch (sort.direction()) {
      case ::substrait::SortField_SortDirection_SORT_DIRECTION_ASC_NULLS_FIRST:
        sortingOrders.emplace_back(core::kAscNullsFirst);
        break;
      case ::substrait::SortField_SortDirection_SORT_DIRECTION_ASC_NULLS_LAST:
        sortingOrders.emplace_back(core::kAscNullsLast);
        break;
      case ::substrait::SortField_SortDirection_SORT_DIRECTION_DESC_NULLS_FIRST:
        sortingOrders.emplace_back(core::kDescNullsFirst);
        break;
      case ::substrait::SortField_SortDirection_SORT_DIRECTION_DESC_NULLS_LAST:
        sortingOrders.emplace_back(core::kDescNullsLast);
        break;
      default:
        VELOX_FAIL("Sort direction is not support in SortRel");
    }

    if (sort.has_expr()) {
      auto expression = exprConverter_->toVeloxExpr(sort.expr(), inputType);
      auto expr_field =
          dynamic_cast<const core::FieldAccessTypedExpr*>(expression.get());
      VELOX_CHECK(
          expr_field != nullptr,
          " the sorting key in Sort Operator only support field")

      sortingKeys.emplace_back(
          std::dynamic_pointer_cast<const core::FieldAccessTypedExpr>(
              expression));
    }
  }

  return std::make_shared<core::OrderByNode>(
      nextPlanNodeId(), sortingKeys, sortingOrders, false, childNode);
}

core::PlanNodePtr SubstraitVeloxPlanConverter::toVeloxPlan(
    const ::substrait::FilterRel& filterRel) {
  core::PlanNodePtr childNode;
  if (filterRel.has_input()) {
    childNode = toVeloxPlan(filterRel.input());
  } else {
    VELOX_FAIL("Child Rel is expected in FilterRel.");
  }

  const auto& inputType = childNode->outputType();
  const auto& sExpr = filterRel.condition();

  return std::make_shared<core::FilterNode>(
      nextPlanNodeId(),
      exprConverter_->toVeloxExpr(sExpr, inputType),
      childNode);
}

bool isPushDownSupportedByFormat(
    const dwio::common::FileFormat& format,
    connector::hive::SubfieldFilters& subfieldFilters) {
  switch (format) {
    case dwio::common::FileFormat::PARQUET:
    case dwio::common::FileFormat::ORC:
    case dwio::common::FileFormat::DWRF:
    case dwio::common::FileFormat::RC:
    case dwio::common::FileFormat::RC_TEXT:
    case dwio::common::FileFormat::RC_BINARY:
    case dwio::common::FileFormat::TEXT:
    case dwio::common::FileFormat::JSON:
    case dwio::common::FileFormat::ALPHA:
    case dwio::common::FileFormat::UNKNOWN:
    default:
      break;
  }
  return true;
}

core::PlanNodePtr SubstraitVeloxPlanConverter::toVeloxPlan(
    const ::substrait::ReadRel& sRead) {
  // Check if the ReadRel specifies an input of stream. If yes, the pre-built
  // input node will be used as the data source.
  auto splitInfo = std::make_shared<SplitInfo>();
  auto streamIdx = streamIsInput(sRead);
  if (streamIdx >= 0) {
    if (inputNodesMap_.find(streamIdx) == inputNodesMap_.end()) {
      VELOX_FAIL(
          "Could not find source index {} in input nodes map.", streamIdx);
    }
    auto streamNode = inputNodesMap_[streamIdx];
    splitInfo->isStream = true;
    splitInfoMap_[streamNode->id()] = splitInfo;
    return streamNode;
  }

  // Otherwise, will create TableScan node for ReadRel.
  // Get output names and types.
  std::vector<std::string> colNameList;
  std::vector<TypePtr> veloxTypeList;
  std::vector<bool> isPartitionColumns;
  if (sRead.has_base_schema()) {
    const auto& baseSchema = sRead.base_schema();
    colNameList.reserve(baseSchema.names().size());
    for (const auto& name : baseSchema.names()) {
      colNameList.emplace_back(name);
    }
    auto substraitTypeList = subParser_->parseNamedStruct(baseSchema);
    isPartitionColumns = subParser_->parsePartitionColumns(baseSchema);
    veloxTypeList.reserve(substraitTypeList.size());
    for (const auto& substraitType : substraitTypeList) {
      veloxTypeList.emplace_back(toVeloxType(substraitType->type));
    }
  }

  // Parse local files and construct split info.
  if (sRead.has_local_files()) {
    using SubstraitFileFormatCase =
        ::substrait::ReadRel_LocalFiles_FileOrFiles::FileFormatCase;
    const auto& fileList = sRead.local_files().items();
    splitInfo->paths.reserve(fileList.size());
    splitInfo->starts.reserve(fileList.size());
    splitInfo->lengths.reserve(fileList.size());
    for (const auto& file : fileList) {
      // Expect all Partitions share the same index.
      splitInfo->partitionIndex = file.partition_index();
      splitInfo->paths.emplace_back(file.uri_file());
      splitInfo->starts.emplace_back(file.start());
      splitInfo->lengths.emplace_back(file.length());
      switch (file.file_format_case()) {
        case SubstraitFileFormatCase::kOrc:
        case SubstraitFileFormatCase::kDwrf:
          splitInfo->format = dwio::common::FileFormat::DWRF;
          break;
        case SubstraitFileFormatCase::kParquet:
          splitInfo->format = dwio::common::FileFormat::PARQUET;
          break;
        default:
          splitInfo->format = dwio::common::FileFormat::UNKNOWN;
      }
    }
  }
  // Do not hard-code connector ID and allow for connectors other than Hive.
  static const std::string kHiveConnectorId = "test-hive";

  // Velox requires Filter Pushdown must being enabled.
  bool filterPushdownEnabled = true;
  std::shared_ptr<connector::hive::HiveTableHandle> tableHandle;
  if (!sRead.has_filter()) {
    tableHandle = std::make_shared<connector::hive::HiveTableHandle>(
        kHiveConnectorId,
        "hive_table",
        filterPushdownEnabled,
        connector::hive::SubfieldFilters{},
        nullptr);
  } else {
    // Flatten the conditions connected with 'and'.
    std::vector<::substrait::Expression_ScalarFunction> scalarFunctions;
    std::vector<::substrait::Expression_SingularOrList> singularOrLists;
    flattenConditions(sRead.filter(), scalarFunctions, singularOrLists);

    std::unordered_map<uint32_t, std::shared_ptr<RangeRecorder>> rangeRecorders;
    for (uint32_t idx = 0; idx < veloxTypeList.size(); idx++) {
      rangeRecorders[idx] = std::make_shared<RangeRecorder>();
    }

    // Separate the filters to be two parts. The subfield part can be
    // pushed down.
    std::vector<::substrait::Expression_ScalarFunction> subfieldFunctions;
    std::vector<::substrait::Expression_SingularOrList> subfieldrOrLists;

    std::vector<::substrait::Expression_ScalarFunction> remainingFunctions;
    std::vector<::substrait::Expression_SingularOrList> remainingrOrLists;

    separateFilters(
        rangeRecorders,
        scalarFunctions,
        subfieldFunctions,
        remainingFunctions,
        singularOrLists,
        subfieldrOrLists,
        remainingrOrLists);

    // Create subfield filters based on the constructed filter info map.
    connector::hive::SubfieldFilters subfieldFilters = toSubfieldFilters(
        colNameList, veloxTypeList, subfieldFunctions, subfieldrOrLists);
    // Connect the remaining filters with 'and'.
    std::shared_ptr<const core::ITypedExpr> remainingFilter;

    if (!isPushDownSupportedByFormat(splitInfo->format, subfieldFilters)) {
      // A subfieldFilter is not supported by the format,
      // mark all filter as remaining filters.
      subfieldFilters.clear();
      remainingFilter = connectWithAnd(
          colNameList, veloxTypeList, scalarFunctions, singularOrLists);
    } else {
      remainingFilter = connectWithAnd(
          colNameList, veloxTypeList, remainingFunctions, remainingrOrLists);
    }

    tableHandle = std::make_shared<connector::hive::HiveTableHandle>(
        kHiveConnectorId,
        "hive_table",
        filterPushdownEnabled,
        std::move(subfieldFilters),
        remainingFilter);
  }

  // Get assignments and out names.
  std::vector<std::string> outNames;
  outNames.reserve(colNameList.size());
  std::unordered_map<std::string, std::shared_ptr<connector::ColumnHandle>>
      assignments;
  for (int idx = 0; idx < colNameList.size(); idx++) {
    auto outName = subParser_->makeNodeName(planNodeId_, idx);
    auto columnType = isPartitionColumns[idx]
        ? connector::hive::HiveColumnHandle::ColumnType::kPartitionKey
        : connector::hive::HiveColumnHandle::ColumnType::kRegular;
    assignments[outName] = std::make_shared<connector::hive::HiveColumnHandle>(
        colNameList[idx], columnType, veloxTypeList[idx]);
    outNames.emplace_back(outName);
  }
  auto outputType = ROW(std::move(outNames), std::move(veloxTypeList));

  if (sRead.has_virtual_table()) {
    return toVeloxPlan(sRead, outputType);
  } else {
    auto tableScanNode = std::make_shared<core::TableScanNode>(
        nextPlanNodeId(), outputType, tableHandle, assignments);
    // Set split info map.
    splitInfoMap_[tableScanNode->id()] = splitInfo;
    return tableScanNode;
  }
}

core::PlanNodePtr SubstraitVeloxPlanConverter::toVeloxPlan(
    const ::substrait::ReadRel& readRel,
    const RowTypePtr& type) {
  ::substrait::ReadRel_VirtualTable readVirtualTable = readRel.virtual_table();
  int64_t numVectors = readVirtualTable.values_size();
  int64_t numColumns = type->size();
  int64_t valueFieldNums =
      readVirtualTable.values(numVectors - 1).fields_size();
  std::vector<RowVectorPtr> vectors;
  vectors.reserve(numVectors);

  int64_t batchSize = valueFieldNums / numColumns;

  for (int64_t index = 0; index < numVectors; ++index) {
    std::vector<VectorPtr> children;
    ::substrait::Expression_Literal_Struct rowValue =
        readRel.virtual_table().values(index);
    auto fieldSize = rowValue.fields_size();
    VELOX_CHECK_EQ(fieldSize, batchSize * numColumns);

    for (int64_t col = 0; col < numColumns; ++col) {
      const TypePtr& outputChildType = type->childAt(col);
      std::vector<variant> batchChild;
      batchChild.reserve(batchSize);
      for (int64_t batchId = 0; batchId < batchSize; batchId++) {
        // each value in the batch
        auto fieldIdx = col * batchSize + batchId;
        ::substrait::Expression_Literal field = rowValue.fields(fieldIdx);

        auto expr = exprConverter_->toVeloxExpr(field);
        if (auto constantExpr =
                std::dynamic_pointer_cast<const core::ConstantTypedExpr>(
                    expr)) {
          if (!constantExpr->hasValueVector()) {
            batchChild.emplace_back(constantExpr->value());
          } else {
            VELOX_UNSUPPORTED(
                "Values node with complex type values is not supported yet");
          }
        } else {
          VELOX_FAIL("Expected constant expression");
        }
      }
      children.emplace_back(
          setVectorFromVariants(outputChildType, batchChild, pool_));
    }
    vectors.emplace_back(
        std::make_shared<RowVector>(pool_, type, nullptr, batchSize, children));
  }
  return std::make_shared<core::ValuesNode>(nextPlanNodeId(), vectors);
}

core::PlanNodePtr SubstraitVeloxPlanConverter::toVeloxPlan(
    const ::substrait::Rel& sRel) {
  if (sRel.has_aggregate()) {
    return toVeloxPlan(sRel.aggregate());
  }
  if (sRel.has_project()) {
    return toVeloxPlan(sRel.project());
  }
  if (sRel.has_filter()) {
    return toVeloxPlan(sRel.filter());
  }
  if (sRel.has_join()) {
    return toVeloxPlan(sRel.join());
  }
  if (sRel.has_read()) {
    return toVeloxPlan(sRel.read());
  }
  if (sRel.has_sort()) {
    return toVeloxPlan(sRel.sort());
<<<<<<< HEAD
=======
  }
  if (sRel.has_expand()) {
    return toVeloxPlan(sRel.expand());
>>>>>>> 76fd01f6
  }
  VELOX_NYI("Substrait conversion not supported for Rel.");
}

core::PlanNodePtr SubstraitVeloxPlanConverter::toVeloxPlan(
    const ::substrait::RelRoot& sRoot) {
  // TODO: Use the names as the output names for the whole computing.
  const auto& sNames = sRoot.names();
  if (sRoot.has_input()) {
    const auto& sRel = sRoot.input();
    return toVeloxPlan(sRel);
  }
  VELOX_FAIL("Input is expected in RelRoot.");
}

core::PlanNodePtr SubstraitVeloxPlanConverter::toVeloxPlan(
    const ::substrait::Plan& substraitPlan) {
  VELOX_CHECK(
      checkTypeExtension(substraitPlan),
      "The type extension only have unknown type.")
  // Construct the function map based on the Substrait representation,
  // and initialize the expression converter with it.
  constructFunctionMap(substraitPlan);

  // In fact, only one RelRoot or Rel is expected here.
  VELOX_CHECK_EQ(substraitPlan.relations_size(), 1);
  const auto& sRel = substraitPlan.relations(0);
  if (sRel.has_root()) {
    return toVeloxPlan(sRel.root());
  }
  if (sRel.has_rel()) {
    return toVeloxPlan(sRel.rel());
  }
  VELOX_FAIL("RelRoot or Rel is expected in Plan.");
}

void SubstraitVeloxPlanConverter::constructFunctionMap(
    const ::substrait::Plan& substraitPlan) {
  // Construct the function map based on the Substrait representation.
  for (const auto& sExtension : substraitPlan.extensions()) {
    if (!sExtension.has_extension_function()) {
      continue;
    }
    const auto& sFmap = sExtension.extension_function();
    auto id = sFmap.function_anchor();
    auto name = sFmap.name();
    functionMap_[id] = name;
  }
  exprConverter_ =
      std::make_shared<SubstraitVeloxExprConverter>(pool_, functionMap_);
}

std::string SubstraitVeloxPlanConverter::nextPlanNodeId() {
  auto id = fmt::format("{}", planNodeId_);
  planNodeId_++;
  return id;
}

void SubstraitVeloxPlanConverter::flattenConditions(
    const ::substrait::Expression& substraitFilter,
    std::vector<::substrait::Expression_ScalarFunction>& scalarFunctions,
    std::vector<::substrait::Expression_SingularOrList>& singularOrLists) {
  auto typeCase = substraitFilter.rex_type_case();
  switch (typeCase) {
    case ::substrait::Expression::RexTypeCase::kScalarFunction: {
      auto sFunc = substraitFilter.scalar_function();
      auto filterNameSpec = subParser_->findSubstraitFuncSpec(
          functionMap_, sFunc.function_reference());
      // TODO: Only and relation is supported here.
      if (subParser_->getSubFunctionName(filterNameSpec) == "and") {
        for (const auto& sCondition : sFunc.arguments()) {
          flattenConditions(
              sCondition.value(), scalarFunctions, singularOrLists);
        }
      } else {
        scalarFunctions.emplace_back(sFunc);
      }
      break;
<<<<<<< HEAD
    }
    case ::substrait::Expression::RexTypeCase::kSingularOrList: {
      singularOrLists.emplace_back(substraitFilter.singular_or_list());
      break;
    }
=======
    }
    case ::substrait::Expression::RexTypeCase::kSingularOrList: {
      singularOrLists.emplace_back(substraitFilter.singular_or_list());
      break;
    }
>>>>>>> 76fd01f6
    default:
      VELOX_NYI("GetFlatConditions not supported for type '{}'", typeCase);
  }
}
<<<<<<< HEAD

std::string SubstraitVeloxPlanConverter::findFuncSpec(uint64_t id) {
  return subParser_->findSubstraitFuncSpec(functionMap_, id);
}

=======

std::string SubstraitVeloxPlanConverter::findFuncSpec(uint64_t id) {
  return subParser_->findSubstraitFuncSpec(functionMap_, id);
}

>>>>>>> 76fd01f6
int32_t SubstraitVeloxPlanConverter::streamIsInput(
    const ::substrait::ReadRel& sRead) {
  if (sRead.has_local_files()) {
    const auto& fileList = sRead.local_files().items();
    if (fileList.size() == 0) {
      VELOX_FAIL("At least one file path is expected.");
    }

    // The stream input will be specified with the format of
    // "iterator:${index}".
    std::string filePath = fileList[0].uri_file();
    std::string prefix = "iterator:";
    std::size_t pos = filePath.find(prefix);
    if (pos == std::string::npos) {
      return -1;
    }

    // Get the index.
    std::string idxStr = filePath.substr(pos + prefix.size(), filePath.size());
    try {
      return stoi(idxStr);
    } catch (const std::exception& err) {
      VELOX_FAIL(err.what());
    }
  }
  if (validationMode_) {
    return -1;
  }
  VELOX_FAIL("Local file is expected.");
}

void SubstraitVeloxPlanConverter::extractJoinKeys(
    const ::substrait::Expression& joinExpression,
    std::vector<const ::substrait::Expression::FieldReference*>& leftExprs,
    std::vector<const ::substrait::Expression::FieldReference*>& rightExprs) {
  std::vector<const ::substrait::Expression*> expressions;
  expressions.push_back(&joinExpression);
  while (!expressions.empty()) {
    auto visited = expressions.back();
    expressions.pop_back();
    if (visited->rex_type_case() ==
        ::substrait::Expression::RexTypeCase::kScalarFunction) {
      const auto& funcName =
          subParser_->getSubFunctionName(subParser_->findVeloxFunction(
              functionMap_, visited->scalar_function().function_reference()));
      const auto& args = visited->scalar_function().arguments();
      if (funcName == "and") {
        expressions.push_back(&args[0].value());
        expressions.push_back(&args[1].value());
      } else if (funcName == "eq" || funcName == "equalto") {
        VELOX_CHECK(std::all_of(
            args.cbegin(),
            args.cend(),
            [](const ::substrait::FunctionArgument& arg) {
              return arg.value().has_selection();
            }));
        leftExprs.push_back(&args[0].value().selection());
        rightExprs.push_back(&args[1].value().selection());
      } else {
        VELOX_NYI("Join condition {} not supported.", funcName);
      }
    } else {
      VELOX_FAIL(
          "Unable to parse from join expression: {}",
          joinExpression.DebugString());
    }
  }
}

connector::hive::SubfieldFilters SubstraitVeloxPlanConverter::toSubfieldFilters(
    const std::vector<std::string>& inputNameList,
    const std::vector<TypePtr>& inputTypeList,
    const std::vector<::substrait::Expression_ScalarFunction>& scalarFunctions,
    const std::vector<::substrait::Expression_SingularOrList>&
        singularOrLists) {
  std::unordered_map<uint32_t, std::shared_ptr<FilterInfo>> colInfoMap;
  // A map between the column index and the FilterInfo.
  for (uint32_t idx = 0; idx < inputTypeList.size(); idx++) {
    colInfoMap[idx] = std::make_shared<FilterInfo>();
  }

  // Construct the FilterInfo for the related column.
  for (const auto& scalarFunction : scalarFunctions) {
    auto filterNameSpec = subParser_->findSubstraitFuncSpec(
        functionMap_, scalarFunction.function_reference());
    auto filterName = subParser_->getSubFunctionName(filterNameSpec);
    if (filterName == sNot) {
      VELOX_CHECK(scalarFunction.arguments().size() == 1);
      auto expr = scalarFunction.arguments()[0].value();
      if (expr.has_scalar_function()) {
        // Set its chid to filter info with reverse enabled.
        setFilterMap(
            scalarFunction.arguments()[0].value().scalar_function(),
            inputTypeList,
            colInfoMap,
            true);
      } else {
        // TODO: support push down of Not In.
        VELOX_NYI("Scalar function expected.");
      }
      continue;
    }

    if (filterName == sOr) {
      VELOX_CHECK(scalarFunction.arguments().size() == 2);
      VELOX_CHECK(std::all_of(
          scalarFunction.arguments().cbegin(),
          scalarFunction.arguments().cend(),
          [](const ::substrait::FunctionArgument& arg) {
            return arg.value().has_scalar_function() ||
                arg.value().has_singular_or_list();
          }));
      // Set the chidren functions to filter info. They should be
      // effective to the same field.
      for (const auto& arg : scalarFunction.arguments()) {
        auto expr = arg.value();
        if (expr.has_scalar_function()) {
          setFilterMap(
              arg.value().scalar_function(), inputTypeList, colInfoMap);
        } else if (expr.has_singular_or_list()) {
          setSingularListValues(expr.singular_or_list(), colInfoMap);
        } else {
          VELOX_NYI("Scalar function or SingularOrList expected.");
        }
      }
      continue;
    }

    setFilterMap(scalarFunction, inputTypeList, colInfoMap);
  }

  for (const auto& list : singularOrLists) {
    setSingularListValues(list, colInfoMap);
  }
  return mapToFilters(inputNameList, inputTypeList, colInfoMap);
}

bool SubstraitVeloxPlanConverter::fieldOrWithLiteral(
    const ::google::protobuf::RepeatedPtrField<::substrait::FunctionArgument>&
        arguments,
    uint32_t& fieldIndex) {
  if (arguments.size() == 1) {
    if (arguments[0].value().has_selection()) {
      // Only field exists.
      fieldIndex = subParser_->parseReferenceSegment(
          arguments[0].value().selection().direct_reference());
      return true;
    } else {
      return false;
    }
  }

  if (arguments.size() != 2) {
    // Not the field and literal combination.
    return false;
  }
  bool fieldExists = false;
  bool literalExists = false;
  for (const auto& param : arguments) {
    auto typeCase = param.value().rex_type_case();
    switch (typeCase) {
      case ::substrait::Expression::RexTypeCase::kSelection:
        fieldIndex = subParser_->parseReferenceSegment(
            param.value().selection().direct_reference());
        fieldExists = true;
        break;
      case ::substrait::Expression::RexTypeCase::kLiteral:
        literalExists = true;
        break;
      default:
        break;
    }
  }
  // Whether the field and literal both exist.
  return fieldExists && literalExists;
}

bool SubstraitVeloxPlanConverter::chidrenFunctionsOnSameField(
    const ::substrait::Expression_ScalarFunction& function) {
  // Get the column indices of the chidren functions.
  std::vector<int32_t> colIndices;
  for (const auto& arg : function.arguments()) {
    if (arg.value().has_scalar_function()) {
      auto scalarFunction = arg.value().scalar_function();
      for (const auto& param : scalarFunction.arguments()) {
        if (param.value().has_selection()) {
          auto field = param.value().selection();
          VELOX_CHECK(field.has_direct_reference());
          int32_t colIdx =
              subParser_->parseReferenceSegment(field.direct_reference());
          colIndices.emplace_back(colIdx);
        }
<<<<<<< HEAD
      }
    } else if (arg.value().has_singular_or_list()) {
      auto singularOrList = arg.value().singular_or_list();
      int32_t colIdx = getColumnIndexFromSingularOrList(singularOrList);
      colIndices.emplace_back(colIdx);
    } else {
      return false;
    }
  }

  if (std::all_of(colIndices.begin(), colIndices.end(), [&](uint32_t idx) {
        return idx == colIndices[0];
      })) {
    // All indices are the same.
    return true;
  }
  return false;
}

bool SubstraitVeloxPlanConverter::canPushdownCommonFunction(
    const ::substrait::Expression_ScalarFunction& scalarFunction,
    const std::string& filterName,
    uint32_t& fieldIdx) {
  // Condtions can be pushed down.
  std::unordered_set<std::string> supportedCommonFunctions = {
      sIsNotNull, sGte, sGt, sLte, sLt, sEqual};

  bool canPushdown = false;
  if (supportedCommonFunctions.find(filterName) !=
          supportedCommonFunctions.end() &&
      fieldOrWithLiteral(scalarFunction.arguments(), fieldIdx)) {
    // The arg should be field or field with literal.
    canPushdown = true;
  }
  return canPushdown;
}

bool SubstraitVeloxPlanConverter::canPushdownNot(
    const ::substrait::Expression_ScalarFunction& scalarFunction,
    const std::unordered_map<uint32_t, std::shared_ptr<RangeRecorder>>&
        rangeRecorders) {
  VELOX_CHECK(
      scalarFunction.arguments().size() == 1,
      "Only one arg is expected for Not.");
  auto notArg = scalarFunction.arguments()[0];
  if (!notArg.value().has_scalar_function()) {
    // Not for a Boolean Literal or Or List is not supported curretly.
    // It can be pushed down with an AlwaysTrue or AlwaysFalse Range.
    return false;
  }

  auto argFunction = subParser_->findSubstraitFuncSpec(
      functionMap_, notArg.value().scalar_function().function_reference());
  auto functionName = subParser_->getSubFunctionName(argFunction);

  std::unordered_set<std::string> supportedNotFunctions = {
      sGte, sGt, sLte, sLt, sEqual};

  uint32_t fieldIdx;
  bool isFieldOrWithLiteral = fieldOrWithLiteral(
      notArg.value().scalar_function().arguments(), fieldIdx);

  if (supportedNotFunctions.find(functionName) != supportedNotFunctions.end() &&
      isFieldOrWithLiteral &&
      rangeRecorders.at(fieldIdx)->setCertainRangeForFunction(
          functionName, true /*reverse*/)) {
    return true;
  }
  return false;
}

bool SubstraitVeloxPlanConverter::canPushdownOr(
    const ::substrait::Expression_ScalarFunction& scalarFunction,
    const std::unordered_map<uint32_t, std::shared_ptr<RangeRecorder>>&
        rangeRecorders) {
  // OR Conditon whose chidren functions are on different columns is not
  // supported to be pushed down.
  if (!chidrenFunctionsOnSameField(scalarFunction)) {
    return false;
  }

  std::unordered_set<std::string> supportedOrFunctions = {
      sIsNotNull, sGte, sGt, sLte, sLt, sEqual};

  for (const auto& arg : scalarFunction.arguments()) {
    if (arg.value().has_scalar_function()) {
      auto nameSpec = subParser_->findSubstraitFuncSpec(
          functionMap_, arg.value().scalar_function().function_reference());
      auto functionName = subParser_->getSubFunctionName(nameSpec);

      uint32_t fieldIdx;
      bool isFieldOrWithLiteral = fieldOrWithLiteral(
          arg.value().scalar_function().arguments(), fieldIdx);
      if (supportedOrFunctions.find(functionName) ==
              supportedOrFunctions.end() ||
          !isFieldOrWithLiteral ||
          !rangeRecorders.at(fieldIdx)->setCertainRangeForFunction(
              functionName, false /*reverse*/, true /*forOrRelation*/)) {
        // The arg should be field or field with literal.
        return false;
      }
    } else if (arg.value().has_singular_or_list()) {
      auto singularOrList = arg.value().singular_or_list();
      if (!canPushdownSingularOrList(singularOrList, true)) {
        return false;
      }
=======
      }
    } else if (arg.value().has_singular_or_list()) {
      auto singularOrList = arg.value().singular_or_list();
      int32_t colIdx = getColumnIndexFromSingularOrList(singularOrList);
      colIndices.emplace_back(colIdx);
    } else {
      return false;
    }
  }

  if (std::all_of(colIndices.begin(), colIndices.end(), [&](uint32_t idx) {
        return idx == colIndices[0];
      })) {
    // All indices are the same.
    return true;
  }
  return false;
}

bool SubstraitVeloxPlanConverter::canPushdownCommonFunction(
    const ::substrait::Expression_ScalarFunction& scalarFunction,
    const std::string& filterName,
    uint32_t& fieldIdx) {
  // Condtions can be pushed down.
  std::unordered_set<std::string> supportedCommonFunctions = {
      sIsNotNull, sGte, sGt, sLte, sLt, sEqual};

  bool canPushdown = false;
  if (supportedCommonFunctions.find(filterName) !=
          supportedCommonFunctions.end() &&
      fieldOrWithLiteral(scalarFunction.arguments(), fieldIdx)) {
    // The arg should be field or field with literal.
    canPushdown = true;
  }
  return canPushdown;
}

bool SubstraitVeloxPlanConverter::canPushdownNot(
    const ::substrait::Expression_ScalarFunction& scalarFunction,
    const std::unordered_map<uint32_t, std::shared_ptr<RangeRecorder>>&
        rangeRecorders) {
  VELOX_CHECK(
      scalarFunction.arguments().size() == 1,
      "Only one arg is expected for Not.");
  auto notArg = scalarFunction.arguments()[0];
  if (!notArg.value().has_scalar_function()) {
    // Not for a Boolean Literal or Or List is not supported curretly.
    // It can be pushed down with an AlwaysTrue or AlwaysFalse Range.
    return false;
  }

  auto argFunction = subParser_->findSubstraitFuncSpec(
      functionMap_, notArg.value().scalar_function().function_reference());
  auto functionName = subParser_->getSubFunctionName(argFunction);

  std::unordered_set<std::string> supportedNotFunctions = {
      sGte, sGt, sLte, sLt, sEqual};

  uint32_t fieldIdx;
  bool isFieldOrWithLiteral = fieldOrWithLiteral(
      notArg.value().scalar_function().arguments(), fieldIdx);

  if (supportedNotFunctions.find(functionName) != supportedNotFunctions.end() &&
      isFieldOrWithLiteral &&
      rangeRecorders.at(fieldIdx)->setCertainRangeForFunction(
          functionName, true /*reverse*/)) {
    return true;
  }
  return false;
}

bool SubstraitVeloxPlanConverter::canPushdownOr(
    const ::substrait::Expression_ScalarFunction& scalarFunction,
    const std::unordered_map<uint32_t, std::shared_ptr<RangeRecorder>>&
        rangeRecorders) {
  // OR Conditon whose chidren functions are on different columns is not
  // supported to be pushed down.
  if (!chidrenFunctionsOnSameField(scalarFunction)) {
    return false;
  }

  std::unordered_set<std::string> supportedOrFunctions = {
      sIsNotNull, sGte, sGt, sLte, sLt, sEqual};

  for (const auto& arg : scalarFunction.arguments()) {
    if (arg.value().has_scalar_function()) {
      auto nameSpec = subParser_->findSubstraitFuncSpec(
          functionMap_, arg.value().scalar_function().function_reference());
      auto functionName = subParser_->getSubFunctionName(nameSpec);

      uint32_t fieldIdx;
      bool isFieldOrWithLiteral = fieldOrWithLiteral(
          arg.value().scalar_function().arguments(), fieldIdx);
      if (supportedOrFunctions.find(functionName) ==
              supportedOrFunctions.end() ||
          !isFieldOrWithLiteral ||
          !rangeRecorders.at(fieldIdx)->setCertainRangeForFunction(
              functionName, false /*reverse*/, true /*forOrRelation*/)) {
        // The arg should be field or field with literal.
        return false;
      }
    } else if (arg.value().has_singular_or_list()) {
      auto singularOrList = arg.value().singular_or_list();
      if (!canPushdownSingularOrList(singularOrList, true)) {
        return false;
      }
>>>>>>> 76fd01f6
      uint32_t fieldIdx = getColumnIndexFromSingularOrList(singularOrList);
      // Disable IN pushdown for int-like types.
      if (!rangeRecorders.at(fieldIdx)->setInRange(true /*forOrRelation*/)) {
        return false;
      }
    } else {
      // Or relation betweeen other expressions is not supported to be pushded
      // down currently.
      return false;
    }
  }
  return true;
}

void SubstraitVeloxPlanConverter::separateFilters(
    const std::unordered_map<uint32_t, std::shared_ptr<RangeRecorder>>&
        rangeRecorders,
    const std::vector<::substrait::Expression_ScalarFunction>& scalarFunctions,
    std::vector<::substrait::Expression_ScalarFunction>& subfieldFunctions,
    std::vector<::substrait::Expression_ScalarFunction>& remainingFunctions,
    const std::vector<::substrait::Expression_SingularOrList>& singularOrLists,
    std::vector<::substrait::Expression_SingularOrList>& subfieldOrLists,
    std::vector<::substrait::Expression_SingularOrList>& remainingOrLists) {
  for (const auto& singularOrList : singularOrLists) {
    if (!canPushdownSingularOrList(singularOrList)) {
      remainingOrLists.emplace_back(singularOrList);
      continue;
    }
    uint32_t colIdx = getColumnIndexFromSingularOrList(singularOrList);
    if (rangeRecorders.at(colIdx)->setInRange()) {
      subfieldOrLists.emplace_back(singularOrList);
    } else {
      remainingOrLists.emplace_back(singularOrList);
    }
  }

  for (const auto& scalarFunction : scalarFunctions) {
    auto filterNameSpec = subParser_->findSubstraitFuncSpec(
        functionMap_, scalarFunction.function_reference());
    auto filterName = subParser_->getSubFunctionName(filterNameSpec);
    if (filterName != sNot && filterName != sOr) {
      // Check if the condition is supported to be pushed down.
      uint32_t fieldIdx;
      if (canPushdownCommonFunction(scalarFunction, filterName, fieldIdx) &&
          rangeRecorders.at(fieldIdx)->setCertainRangeForFunction(filterName)) {
        subfieldFunctions.emplace_back(scalarFunction);
      } else {
        remainingFunctions.emplace_back(scalarFunction);
      }
      continue;
    }

    // Check whether NOT and OR functions can be pushed down.
    // If yes, the scalar function will be added into the subfield functions.
    bool supported = false;
    if (filterName == sNot) {
      supported = canPushdownNot(scalarFunction, rangeRecorders);
    } else if (filterName == sOr) {
      supported = canPushdownOr(scalarFunction, rangeRecorders);
    }

    if (supported) {
      subfieldFunctions.emplace_back(scalarFunction);
    } else {
      remainingFunctions.emplace_back(scalarFunction);
    }
  }
}

bool SubstraitVeloxPlanConverter::RangeRecorder::setCertainRangeForFunction(
    const std::string& functionName,
    bool reverse,
    bool forOrRelation) {
  if (functionName == sLt || functionName == sLte) {
    if (reverse) {
      return setLeftBound(forOrRelation);
    } else {
      return setRightBound(forOrRelation);
<<<<<<< HEAD
    }
  }
  if (functionName == sGt || functionName == sGte) {
    if (reverse) {
      return setRightBound(forOrRelation);
    } else {
      return setLeftBound(forOrRelation);
    }
  }
  if (functionName == sEqual) {
    if (reverse) {
      // Not equal means lt or gt.
      return setMultiRange();
    } else {
      return setLeftBound(forOrRelation) && setRightBound(forOrRelation);
    }
  }
  if (functionName == sOr) {
    if (reverse) {
      // Not supported.
      return false;
    } else {
      return setMultiRange();
    }
  }
  if (functionName == sIsNotNull) {
    if (reverse) {
      // Not supported.
      return false;
    } else {
      // Is not null can always coexist with the other range.
      return true;
    }
  }
  return false;
}

template <typename T>
void SubstraitVeloxPlanConverter::setColInfoMap(
    const std::string& filterName,
    uint32_t colIdx,
    std::optional<variant> literalVariant,
    bool reverse,
    std::unordered_map<uint32_t, std::shared_ptr<FilterInfo>>& colInfoMap) {
  if (filterName == sIsNotNull) {
    if (reverse) {
      VELOX_NYI("Reverse not supported for filter name '{}'", filterName);
    }
    colInfoMap[colIdx]->forbidsNull();
    return;
  }

  if (filterName == sGte) {
    if (reverse) {
      colInfoMap[colIdx]->setUpper(literalVariant, true);
    } else {
      colInfoMap[colIdx]->setLower(literalVariant, false);
    }
    return;
  }

  if (filterName == sGt) {
    if (reverse) {
      colInfoMap[colIdx]->setUpper(literalVariant, false);
    } else {
      colInfoMap[colIdx]->setLower(literalVariant, true);
    }
    return;
  }

  if (filterName == sLte) {
    if (reverse) {
      colInfoMap[colIdx]->setLower(literalVariant, true);
    } else {
      colInfoMap[colIdx]->setUpper(literalVariant, false);
    }
    return;
  }

  if (filterName == sLt) {
    if (reverse) {
      colInfoMap[colIdx]->setLower(literalVariant, false);
    } else {
      colInfoMap[colIdx]->setUpper(literalVariant, true);
    }
    return;
  }

  if (filterName == sEqual) {
    if (reverse) {
      colInfoMap[colIdx]->setNotValue(literalVariant);
    } else {
      colInfoMap[colIdx]->setLower(literalVariant, false);
      colInfoMap[colIdx]->setUpper(literalVariant, false);
    }
    return;
  }
  VELOX_NYI("SetColInfoMap not supported for filter name '{}'", filterName);
}

void SubstraitVeloxPlanConverter::setFilterMap(
    const ::substrait::Expression_ScalarFunction& scalarFunction,
    const std::vector<TypePtr>& inputTypeList,
    std::unordered_map<uint32_t, std::shared_ptr<FilterInfo>>& colInfoMap,
    bool reverse) {
  auto nameSpec = subParser_->findSubstraitFuncSpec(
      functionMap_, scalarFunction.function_reference());
  auto functionName = subParser_->getSubFunctionName(nameSpec);

  // Extract the column index and column bound from the scalar function.
  std::optional<uint32_t> colIdx;
  std::optional<::substrait::Expression_Literal> substraitLit;
  for (const auto& param : scalarFunction.arguments()) {
    auto typeCase = param.value().rex_type_case();
    switch (typeCase) {
      case ::substrait::Expression::RexTypeCase::kSelection:
        colIdx = subParser_->parseReferenceSegment(
            param.value().selection().direct_reference());
        break;
      case ::substrait::Expression::RexTypeCase::kLiteral:
        substraitLit = param.value().literal();
        break;
      default:
        VELOX_NYI(
            "Substrait conversion not supported for arg type '{}'", typeCase);
    }
  }
=======
    }
  }
  if (functionName == sGt || functionName == sGte) {
    if (reverse) {
      return setRightBound(forOrRelation);
    } else {
      return setLeftBound(forOrRelation);
    }
  }
  if (functionName == sEqual) {
    if (reverse) {
      // Not equal means lt or gt.
      return setMultiRange();
    } else {
      return setLeftBound(forOrRelation) && setRightBound(forOrRelation);
    }
  }
  if (functionName == sOr) {
    if (reverse) {
      // Not supported.
      return false;
    } else {
      return setMultiRange();
    }
  }
  if (functionName == sIsNotNull) {
    if (reverse) {
      // Not supported.
      return false;
    } else {
      // Is not null can always coexist with the other range.
      return true;
    }
  }
  return false;
}

template <typename T>
void SubstraitVeloxPlanConverter::setColInfoMap(
    const std::string& filterName,
    uint32_t colIdx,
    std::optional<variant> literalVariant,
    bool reverse,
    std::unordered_map<uint32_t, std::shared_ptr<FilterInfo>>& colInfoMap) {
  if (filterName == sIsNotNull) {
    if (reverse) {
      VELOX_NYI("Reverse not supported for filter name '{}'", filterName);
    }
    colInfoMap[colIdx]->forbidsNull();
    return;
  }

  if (filterName == sGte) {
    if (reverse) {
      colInfoMap[colIdx]->setUpper(literalVariant, true);
    } else {
      colInfoMap[colIdx]->setLower(literalVariant, false);
    }
    return;
  }

  if (filterName == sGt) {
    if (reverse) {
      colInfoMap[colIdx]->setUpper(literalVariant, false);
    } else {
      colInfoMap[colIdx]->setLower(literalVariant, true);
    }
    return;
  }

  if (filterName == sLte) {
    if (reverse) {
      colInfoMap[colIdx]->setLower(literalVariant, true);
    } else {
      colInfoMap[colIdx]->setUpper(literalVariant, false);
    }
    return;
  }

  if (filterName == sLt) {
    if (reverse) {
      colInfoMap[colIdx]->setLower(literalVariant, false);
    } else {
      colInfoMap[colIdx]->setUpper(literalVariant, true);
    }
    return;
  }

  if (filterName == sEqual) {
    if (reverse) {
      colInfoMap[colIdx]->setNotValue(literalVariant);
    } else {
      colInfoMap[colIdx]->setLower(literalVariant, false);
      colInfoMap[colIdx]->setUpper(literalVariant, false);
    }
    return;
  }
  VELOX_NYI("SetColInfoMap not supported for filter name '{}'", filterName);
}

void SubstraitVeloxPlanConverter::setFilterMap(
    const ::substrait::Expression_ScalarFunction& scalarFunction,
    const std::vector<TypePtr>& inputTypeList,
    std::unordered_map<uint32_t, std::shared_ptr<FilterInfo>>& colInfoMap,
    bool reverse) {
  auto nameSpec = subParser_->findSubstraitFuncSpec(
      functionMap_, scalarFunction.function_reference());
  auto functionName = subParser_->getSubFunctionName(nameSpec);

  // Extract the column index and column bound from the scalar function.
  std::optional<uint32_t> colIdx;
  std::optional<::substrait::Expression_Literal> substraitLit;
  for (const auto& param : scalarFunction.arguments()) {
    auto typeCase = param.value().rex_type_case();
    switch (typeCase) {
      case ::substrait::Expression::RexTypeCase::kSelection:
        colIdx = subParser_->parseReferenceSegment(
            param.value().selection().direct_reference());
        break;
      case ::substrait::Expression::RexTypeCase::kLiteral:
        substraitLit = param.value().literal();
        break;
      default:
        VELOX_NYI(
            "Substrait conversion not supported for arg type '{}'", typeCase);
    }
  }
>>>>>>> 76fd01f6
  if (!colIdx.has_value()) {
    VELOX_NYI("Column index is expected in subfield filters creation.");
  }

  // Set the extracted bound to the specific column.
  uint32_t colIdxVal = colIdx.value();
  auto inputType = inputTypeList[colIdxVal];
  std::optional<variant> val;
  switch (inputType->kind()) {
    case TypeKind::INTEGER:
      if (substraitLit) {
        val = variant(substraitLit.value().i32());
      }
      setColInfoMap<int>(functionName, colIdxVal, val, reverse, colInfoMap);
      break;
    case TypeKind::BIGINT:
      if (substraitLit) {
        val = variant(substraitLit.value().i64());
      }
      setColInfoMap<int64_t>(functionName, colIdxVal, val, reverse, colInfoMap);
      break;
    case TypeKind::DOUBLE:
      if (substraitLit) {
        val = variant(substraitLit.value().fp64());
      }
      setColInfoMap<double>(functionName, colIdxVal, val, reverse, colInfoMap);
      break;
    case TypeKind::VARCHAR:
      if (substraitLit) {
        val = variant(substraitLit.value().string());
      }
      setColInfoMap<std::string>(
          functionName, colIdxVal, val, reverse, colInfoMap);
      break;
    default:
      VELOX_NYI(
          "Subfield filters creation not supported for input type '{}'",
          inputType);
  }
}

template <TypeKind KIND, typename FilterType>
void SubstraitVeloxPlanConverter::createNotEqualFilter(
    variant notVariant,
    bool nullAllowed,
    std::vector<std::unique_ptr<FilterType>>& colFilters) {
  using NativeType = typename RangeTraits<KIND>::NativeType;
  using RangeType = typename RangeTraits<KIND>::RangeType;

  // Value > lower
  std::unique_ptr<FilterType> lowerFilter = std::make_unique<RangeType>(
      notVariant.value<NativeType>(), /*lower*/
      false, /*lowerUnbounded*/
      true, /*lowerExclusive*/
      getMax<NativeType>(), /*upper*/
      true, /*upperUnbounded*/
      false, /*upperExclusive*/
      nullAllowed); /*nullAllowed*/
  colFilters.emplace_back(std::move(lowerFilter));

  // Value < upper
  std::unique_ptr<FilterType> upperFilter = std::make_unique<RangeType>(
      getLowest<NativeType>(), /*lower*/
      true, /*lowerUnbounded*/
      false, /*lowerExclusive*/
      notVariant.value<NativeType>(), /*upper*/
      false, /*upperUnbounded*/
      true, /*upperExclusive*/
      nullAllowed); /*nullAllowed*/
  colFilters.emplace_back(std::move(upperFilter));
}

template <TypeKind KIND>
void SubstraitVeloxPlanConverter::setInFilter(
    const std::vector<variant>& variants,
    bool nullAllowed,
    const std::string& inputName,
    connector::hive::SubfieldFilters& filters) {}

template <>
void SubstraitVeloxPlanConverter::setInFilter<TypeKind::DOUBLE>(
    const std::vector<variant>& variants,
    bool nullAllowed,
    const std::string& inputName,
    connector::hive::SubfieldFilters& filters) {
  std::vector<double> values;
  values.reserve(variants.size());
  for (const auto& variant : variants) {
    double value = variant.value<double>();
    values.emplace_back(value);
  }
  filters[common::Subfield(inputName)] =
      common::createDoubleValues(values, nullAllowed);
}

template <>
void SubstraitVeloxPlanConverter::setInFilter<TypeKind::BIGINT>(
    const std::vector<variant>& variants,
    bool nullAllowed,
    const std::string& inputName,
    connector::hive::SubfieldFilters& filters) {
  std::vector<int64_t> values;
  values.reserve(variants.size());
  for (const auto& variant : variants) {
    int64_t value = variant.value<int64_t>();
    values.emplace_back(value);
  }
  filters[common::Subfield(inputName)] =
      common::createBigintValues(values, nullAllowed);
}

template <>
void SubstraitVeloxPlanConverter::setInFilter<TypeKind::INTEGER>(
    const std::vector<variant>& variants,
    bool nullAllowed,
    const std::string& inputName,
    connector::hive::SubfieldFilters& filters) {
  // Use bigint values for int type.
  std::vector<int64_t> values;
  values.reserve(variants.size());
  for (const auto& variant : variants) {
    // Use the matched type to get value from variant.
    int64_t value = variant.value<int32_t>();
    values.emplace_back(value);
  }
  filters[common::Subfield(inputName)] =
      common::createBigintValues(values, nullAllowed);
}

template <>
void SubstraitVeloxPlanConverter::setInFilter<TypeKind::VARCHAR>(
    const std::vector<variant>& variants,
    bool nullAllowed,
    const std::string& inputName,
    connector::hive::SubfieldFilters& filters) {
  std::vector<std::string> values;
  values.reserve(variants.size());
  for (const auto& variant : variants) {
    std::string value = variant.value<std::string>();
    values.emplace_back(value);
  }
  filters[common::Subfield(inputName)] =
      std::make_unique<common::BytesValues>(values, nullAllowed);
}

template <TypeKind KIND, typename FilterType>
void SubstraitVeloxPlanConverter::setSubfieldFilter(
    std::vector<std::unique_ptr<FilterType>> colFilters,
    const std::string& inputName,
    bool nullAllowed,
    connector::hive::SubfieldFilters& filters) {
  using MultiRangeType = typename RangeTraits<KIND>::MultiRangeType;

  if (colFilters.size() == 1) {
    filters[common::Subfield(inputName)] = std::move(colFilters[0]);
  } else if (colFilters.size() > 1) {
    // BigintMultiRange should have been sorted
    if (colFilters[0]->kind() == common::FilterKind::kBigintRange) {
      std::sort(
          colFilters.begin(),
          colFilters.end(),
          [](const auto& a, const auto& b) {
            return dynamic_cast<common::BigintRange*>(a.get())->lower() <
                dynamic_cast<common::BigintRange*>(b.get())->lower();
          });
    }
    filters[common::Subfield(inputName)] =
        std::make_unique<MultiRangeType>(std::move(colFilters), nullAllowed);
  }
}

template <TypeKind KIND, typename FilterType>
void SubstraitVeloxPlanConverter::constructSubfieldFilters(
    uint32_t colIdx,
    const std::string& inputName,
    const std::shared_ptr<FilterInfo>& filterInfo,
    connector::hive::SubfieldFilters& filters) {
  using NativeType = typename RangeTraits<KIND>::NativeType;
  using RangeType = typename RangeTraits<KIND>::RangeType;
  using MultiRangeType = typename RangeTraits<KIND>::MultiRangeType;

  if (!filterInfo->isInitialized()) {
    return;
  }

  uint32_t rangeSize = std::max(
      filterInfo->lowerBounds_.size(), filterInfo->upperBounds_.size());
  bool nullAllowed = filterInfo->nullAllowed_;

  // Handle 'in' filter.
  if (filterInfo->valuesVector_.size() > 0) {
    // To filter out null is a default behaviour of Spark IN expression.
    nullAllowed = false;
    setInFilter<KIND>(
        filterInfo->valuesVector_, nullAllowed, inputName, filters);
    // Currently, In cannot coexist with other filter conditions
    // due to multirange is in 'OR' relation but 'AND' is needed.
    VELOX_CHECK(
        rangeSize == 0,
        "LowerBounds or upperBounds conditons cannot be supported after IN filter.");
    VELOX_CHECK(
        !filterInfo->notValue_.has_value(),
        "Not equal cannot be supported after IN filter.");
    return;
  }

  // Construct the Filters.
  std::vector<std::unique_ptr<FilterType>> colFilters;

  // Handle not(equal) filter.
  if (filterInfo->notValue_) {
    variant notVariant = filterInfo->notValue_.value();
    createNotEqualFilter<KIND, FilterType>(
        notVariant, filterInfo->nullAllowed_, colFilters);
    // Currently, Not-equal cannot coexist with other filter conditions
    // due to multirange is in 'OR' relation but 'AND' is needed.
    VELOX_CHECK(
        rangeSize == 0,
        "LowerBounds or upperBounds conditons cannot be supported after not-equal filter.");
    filters[common::Subfield(inputName)] =
        std::make_unique<MultiRangeType>(std::move(colFilters), nullAllowed);
    return;
  }

  // Handle null filtering.
  if (rangeSize == 0 && !nullAllowed) {
    std::unique_ptr<common::IsNotNull> filter =
        std::make_unique<common::IsNotNull>();
    filters[common::Subfield(inputName)] = std::move(filter);
    return;
<<<<<<< HEAD
  }

  // Handle other filter ranges.
  NativeType lowerBound = getLowest<NativeType>();
  NativeType upperBound = getMax<NativeType>();
  bool lowerUnbounded = true;
  bool upperUnbounded = true;
  bool lowerExclusive = false;
  bool upperExclusive = false;

  for (uint32_t idx = 0; idx < rangeSize; idx++) {
    if (idx < filterInfo->lowerBounds_.size() &&
        filterInfo->lowerBounds_[idx]) {
      lowerUnbounded = false;
      variant lowerVariant = filterInfo->lowerBounds_[idx].value();
      lowerBound = lowerVariant.value<NativeType>();
      lowerExclusive = filterInfo->lowerExclusives_[idx];
    }
    if (idx < filterInfo->upperBounds_.size() &&
        filterInfo->upperBounds_[idx]) {
      upperUnbounded = false;
      variant upperVariant = filterInfo->upperBounds_[idx].value();
      upperBound = upperVariant.value<NativeType>();
      upperExclusive = filterInfo->upperExclusives_[idx];
    }
    std::unique_ptr<FilterType> filter = std::make_unique<RangeType>(
        lowerBound,
        lowerUnbounded,
        lowerExclusive,
        upperBound,
        upperUnbounded,
        upperExclusive,
        nullAllowed);
    colFilters.emplace_back(std::move(filter));
  }

=======
  }

  // Handle other filter ranges.
  NativeType lowerBound = getLowest<NativeType>();
  NativeType upperBound = getMax<NativeType>();
  bool lowerUnbounded = true;
  bool upperUnbounded = true;
  bool lowerExclusive = false;
  bool upperExclusive = false;

  for (uint32_t idx = 0; idx < rangeSize; idx++) {
    if (idx < filterInfo->lowerBounds_.size() &&
        filterInfo->lowerBounds_[idx]) {
      lowerUnbounded = false;
      variant lowerVariant = filterInfo->lowerBounds_[idx].value();
      lowerBound = lowerVariant.value<NativeType>();
      lowerExclusive = filterInfo->lowerExclusives_[idx];
    }
    if (idx < filterInfo->upperBounds_.size() &&
        filterInfo->upperBounds_[idx]) {
      upperUnbounded = false;
      variant upperVariant = filterInfo->upperBounds_[idx].value();
      upperBound = upperVariant.value<NativeType>();
      upperExclusive = filterInfo->upperExclusives_[idx];
    }
    std::unique_ptr<FilterType> filter = std::make_unique<RangeType>(
        lowerBound,
        lowerUnbounded,
        lowerExclusive,
        upperBound,
        upperUnbounded,
        upperExclusive,
        nullAllowed);
    colFilters.emplace_back(std::move(filter));
  }

>>>>>>> 76fd01f6
  // Set the SubfieldFilter.
  setSubfieldFilter<KIND, FilterType>(
      std::move(colFilters), inputName, filterInfo->nullAllowed_, filters);
}

bool SubstraitVeloxPlanConverter::checkTypeExtension(
    const ::substrait::Plan& substraitPlan) {
  for (const auto& sExtension : substraitPlan.extensions()) {
    if (!sExtension.has_extension_type()) {
      continue;
    }

    // Only support UNKNOWN type in UserDefined type extension.
    if (sExtension.extension_type().name() != "UNKNOWN") {
      return false;
    }
  }
  return true;
}

connector::hive::SubfieldFilters SubstraitVeloxPlanConverter::mapToFilters(
    const std::vector<std::string>& inputNameList,
    const std::vector<TypePtr>& inputTypeList,
    std::unordered_map<uint32_t, std::shared_ptr<FilterInfo>> colInfoMap) {
  // Construct the subfield filters based on the filter info map.
  connector::hive::SubfieldFilters filters;
  for (uint32_t colIdx = 0; colIdx < inputNameList.size(); colIdx++) {
    auto inputType = inputTypeList[colIdx];
    switch (inputType->kind()) {
      case TypeKind::INTEGER:
        constructSubfieldFilters<TypeKind::INTEGER, common::BigintRange>(
            colIdx, inputNameList[colIdx], colInfoMap[colIdx], filters);
        break;
      case TypeKind::BIGINT:
        constructSubfieldFilters<TypeKind::BIGINT, common::BigintRange>(
            colIdx, inputNameList[colIdx], colInfoMap[colIdx], filters);
        break;
      case TypeKind::DOUBLE:
        constructSubfieldFilters<TypeKind::DOUBLE, common::Filter>(
            colIdx, inputNameList[colIdx], colInfoMap[colIdx], filters);
        break;
      case TypeKind::VARCHAR:
        constructSubfieldFilters<TypeKind::VARCHAR, common::Filter>(
            colIdx, inputNameList[colIdx], colInfoMap[colIdx], filters);
        break;
      default:
        VELOX_NYI(
            "Subfield filters creation not supported for input type '{}'",
            inputType);
    }
  }
  return filters;
}

core::TypedExprPtr SubstraitVeloxPlanConverter::connectWithAnd(
    std::vector<std::string> inputNameList,
    std::vector<TypePtr> inputTypeList,
    const std::vector<::substrait::Expression_ScalarFunction>& scalarFunctions,
    const std::vector<::substrait::Expression_SingularOrList>&
        singularOrLists) {
  if (scalarFunctions.size() == 0 && singularOrLists.size() == 0) {
    return nullptr;
  }
  auto inputType = ROW(std::move(inputNameList), std::move(inputTypeList));

  // Filter for scalar functions.
  std::shared_ptr<const core::ITypedExpr> scalarFilter = nullptr;
  if (scalarFunctions.size() > 0) {
    scalarFilter = exprConverter_->toVeloxExpr(scalarFunctions[0], inputType);
    // Will connect multiple functions with AND.
    uint32_t idx = 1;
    while (idx < scalarFunctions.size()) {
      scalarFilter = connectWithAnd(
          scalarFilter,
          exprConverter_->toVeloxExpr(scalarFunctions[idx], inputType));
      idx += 1;
    }
  }

  // Filter for OrList.
  std::shared_ptr<const core::ITypedExpr> orListFilter = nullptr;
  if (singularOrLists.size() > 0) {
    orListFilter = exprConverter_->toVeloxExpr(singularOrLists[0], inputType);
    uint32_t idx = 1;
    while (idx < singularOrLists.size()) {
      orListFilter = connectWithAnd(
          orListFilter,
          exprConverter_->toVeloxExpr(singularOrLists[idx], inputType));
      idx += 1;
    }
  }

  VELOX_CHECK(
      scalarFilter != nullptr || orListFilter != nullptr,
      "One filter should be valid.");
  if (scalarFilter != nullptr && orListFilter != nullptr) {
    return connectWithAnd(scalarFilter, orListFilter);
  }
  return scalarFilter ? scalarFilter : orListFilter;
}

core::TypedExprPtr SubstraitVeloxPlanConverter::connectWithAnd(
    core::TypedExprPtr leftExpr,
    core::TypedExprPtr rightExpr) {
  std::vector<core::TypedExprPtr> params;
  params.reserve(2);
  params.emplace_back(leftExpr);
  params.emplace_back(rightExpr);
  return std::make_shared<const core::CallTypedExpr>(
      BOOLEAN(), std::move(params), "and");
}

bool SubstraitVeloxPlanConverter::canPushdownSingularOrList(
    const ::substrait::Expression_SingularOrList& singularOrList,
    bool disableIntLike) {
  VELOX_CHECK(
      singularOrList.options_size() > 0, "At least one option is expected.");
  // Check whether the value is field.
  bool hasField = singularOrList.value().has_selection();
  auto options = singularOrList.options();
  for (const auto& option : options) {
    VELOX_CHECK(option.has_literal(), "Literal is expected as option.");
    auto type = option.literal().literal_type_case();
    // Only BigintValues and BytesValues are supported.
    if (type != ::substrait::Expression_Literal::LiteralTypeCase::kI32 &&
        type != ::substrait::Expression_Literal::LiteralTypeCase::kI64 &&
        type != ::substrait::Expression_Literal::LiteralTypeCase::kString) {
      return false;
    }
    // BigintMultiRange can only accept BigintRange, so disableIntLike is set to
    // true for OR pushdown of int-like types.
    if (disableIntLike &&
        (type == ::substrait::Expression_Literal::LiteralTypeCase::kI32 ||
         type == ::substrait::Expression_Literal::LiteralTypeCase::kI64)) {
      return false;
    }
  }
  return hasField;
}

uint32_t SubstraitVeloxPlanConverter::getColumnIndexFromSingularOrList(
    const ::substrait::Expression_SingularOrList& singularOrList) {
  // Get the column index.
  ::substrait::Expression_FieldReference selection;
  if (singularOrList.value().has_scalar_function()) {
    selection = singularOrList.value()
                    .scalar_function()
                    .arguments()[0]
                    .value()
                    .selection();
  } else if (singularOrList.value().has_selection()) {
    selection = singularOrList.value().selection();
  } else {
    VELOX_FAIL("Unsupported type in IN pushdown.");
  }
  return subParser_->parseReferenceSegment(selection.direct_reference());
}

void SubstraitVeloxPlanConverter::setSingularListValues(
    const ::substrait::Expression_SingularOrList& singularOrList,
    std::unordered_map<uint32_t, std::shared_ptr<FilterInfo>>& colInfoMap) {
  VELOX_CHECK(
      singularOrList.options_size() > 0, "At least one option is expected.");
  // Get the column index.
  uint32_t colIdx = getColumnIndexFromSingularOrList(singularOrList);

  // Get the value list.
  auto options = singularOrList.options();
  std::vector<variant> variants;
  variants.reserve(options.size());
  for (const auto& option : options) {
    VELOX_CHECK(option.has_literal(), "Literal is expected as option.");
    variants.emplace_back(
        exprConverter_->toVeloxExpr(option.literal())->value());
  }
  // Set the value list to filter info.
  colInfoMap[colIdx]->setValues(variants);
}

} // namespace facebook::velox::substrait<|MERGE_RESOLUTION|>--- conflicted
+++ resolved
@@ -82,8 +82,6 @@
 // Substrait types.
 const std::string sI32 = "i32";
 const std::string sI64 = "i64";
-<<<<<<< HEAD
-=======
 
 /// @brief Return whether a config is set as true in AdvancedExtension
 /// optimization.
@@ -184,7 +182,6 @@
   }
   VELOX_FAIL("Output should include left or right columns.");
 }
->>>>>>> 76fd01f6
 } // namespace
 
 core::PlanNodePtr SubstraitVeloxPlanConverter::toVeloxPlan(
@@ -199,50 +196,7 @@
   auto leftNode = toVeloxPlan(sJoin.left());
   auto rightNode = toVeloxPlan(sJoin.right());
 
-<<<<<<< HEAD
-  auto outputSize =
-      leftNode->outputType()->size() + rightNode->outputType()->size();
-  std::vector<std::string> outputNames;
-  std::vector<std::shared_ptr<const Type>> outputTypes;
-  outputNames.reserve(outputSize);
-  outputTypes.reserve(outputSize);
-  for (const auto& node : {leftNode, rightNode}) {
-    const auto& names = node->outputType()->names();
-    outputNames.insert(outputNames.end(), names.begin(), names.end());
-    const auto& types = node->outputType()->children();
-    outputTypes.insert(outputTypes.end(), types.begin(), types.end());
-  }
-  auto outputRowType = std::make_shared<const RowType>(
-      std::move(outputNames), std::move(outputTypes));
-
-  // extract join keys from join expression
-  std::vector<const ::substrait::Expression::FieldReference*> leftExprs,
-      rightExprs;
-  extractJoinKeys(sJoin.expression(), leftExprs, rightExprs);
-  VELOX_CHECK_EQ(leftExprs.size(), rightExprs.size());
-  size_t numKeys = leftExprs.size();
-
-  std::vector<std::shared_ptr<const core::FieldAccessTypedExpr>> leftKeys,
-      rightKeys;
-  leftKeys.reserve(numKeys);
-  rightKeys.reserve(numKeys);
-  for (size_t i = 0; i < numKeys; ++i) {
-    leftKeys.emplace_back(
-        exprConverter_->toVeloxExpr(*leftExprs[i], outputRowType));
-    rightKeys.emplace_back(
-        exprConverter_->toVeloxExpr(*rightExprs[i], outputRowType));
-  }
-
-  std::shared_ptr<const core::ITypedExpr> filter;
-  if (sJoin.has_post_join_filter()) {
-    filter =
-        exprConverter_->toVeloxExpr(sJoin.post_join_filter(), outputRowType);
-  }
-
-  // Map join type
-=======
   // Map join type.
->>>>>>> 76fd01f6
   core::JoinType joinType;
   switch (sJoin.type()) {
     case ::substrait::JoinRel_JoinType::JoinRel_JoinType_JOIN_TYPE_INNER:
@@ -258,27 +212,6 @@
       joinType = core::JoinType::kRight;
       break;
     case ::substrait::JoinRel_JoinType::JoinRel_JoinType_JOIN_TYPE_LEFT_SEMI:
-<<<<<<< HEAD
-      joinType = core::JoinType::kLeftSemi;
-      break;
-    case ::substrait::JoinRel_JoinType::JoinRel_JoinType_JOIN_TYPE_RIGHT_SEMI:
-      joinType = core::JoinType::kRightSemi;
-      break;
-    case ::substrait::JoinRel_JoinType::JoinRel_JoinType_JOIN_TYPE_ANTI: {
-      // Determine the anti join type based on extracted information.
-      bool isNullAwareAntiJoin = false;
-      if (sJoin.has_advanced_extension() &&
-          sJoin.advanced_extension().has_optimization()) {
-        std::string msg = sJoin.advanced_extension().optimization().value();
-        std::string nullAwareKey = "isNullAwareAntiJoin=";
-        std::size_t pos = msg.find(nullAwareKey);
-        if ((pos != std::string::npos) &&
-            (msg.substr(pos + nullAwareKey.size(), 1) == "1")) {
-          isNullAwareAntiJoin = true;
-        }
-      }
-      if (isNullAwareAntiJoin) {
-=======
       // Determine the semi join type based on extracted information.
       if (sJoin.has_advanced_extension() &&
           configSetInOptimization(
@@ -303,7 +236,6 @@
       if (sJoin.has_advanced_extension() &&
           configSetInOptimization(
               sJoin.advanced_extension(), "isNullAwareAntiJoin=")) {
->>>>>>> 76fd01f6
         joinType = core::JoinType::kNullAwareAnti;
       } else {
         joinType = core::JoinType::kAnti;
@@ -314,8 +246,6 @@
       VELOX_NYI("Unsupported Join type: {}", sJoin.type());
   }
 
-<<<<<<< HEAD
-=======
   // extract join keys from join expression
   std::vector<const ::substrait::Expression::FieldReference*> leftExprs,
       rightExprs;
@@ -341,7 +271,6 @@
         exprConverter_->toVeloxExpr(sJoin.post_join_filter(), inputRowType);
   }
 
->>>>>>> 76fd01f6
   // Create join node
   return std::make_shared<core::HashJoinNode>(
       nextPlanNodeId(),
@@ -351,11 +280,7 @@
       filter,
       leftNode,
       rightNode,
-<<<<<<< HEAD
-      outputRowType);
-=======
       getJoinOutputType(leftNode, rightNode, joinType));
->>>>>>> 76fd01f6
 }
 
 core::PlanNodePtr SubstraitVeloxPlanConverter::toVeloxPlan(
@@ -482,8 +407,6 @@
 }
 
 core::PlanNodePtr SubstraitVeloxPlanConverter::toVeloxPlan(
-<<<<<<< HEAD
-=======
     const ::substrait::ExpandRel& expandRel) {
   core::PlanNodePtr childNode;
   if (expandRel.has_input()) {
@@ -556,7 +479,6 @@
 }
 
 core::PlanNodePtr SubstraitVeloxPlanConverter::toVeloxPlan(
->>>>>>> 76fd01f6
     const ::substrait::SortRel& sortRel) {
   core::PlanNodePtr childNode;
   if (sortRel.has_input()) {
@@ -875,12 +797,9 @@
   }
   if (sRel.has_sort()) {
     return toVeloxPlan(sRel.sort());
-<<<<<<< HEAD
-=======
   }
   if (sRel.has_expand()) {
     return toVeloxPlan(sRel.expand());
->>>>>>> 76fd01f6
   }
   VELOX_NYI("Substrait conversion not supported for Rel.");
 }
@@ -959,36 +878,20 @@
         scalarFunctions.emplace_back(sFunc);
       }
       break;
-<<<<<<< HEAD
     }
     case ::substrait::Expression::RexTypeCase::kSingularOrList: {
       singularOrLists.emplace_back(substraitFilter.singular_or_list());
       break;
     }
-=======
-    }
-    case ::substrait::Expression::RexTypeCase::kSingularOrList: {
-      singularOrLists.emplace_back(substraitFilter.singular_or_list());
-      break;
-    }
->>>>>>> 76fd01f6
     default:
       VELOX_NYI("GetFlatConditions not supported for type '{}'", typeCase);
   }
 }
-<<<<<<< HEAD
 
 std::string SubstraitVeloxPlanConverter::findFuncSpec(uint64_t id) {
   return subParser_->findSubstraitFuncSpec(functionMap_, id);
 }
 
-=======
-
-std::string SubstraitVeloxPlanConverter::findFuncSpec(uint64_t id) {
-  return subParser_->findSubstraitFuncSpec(functionMap_, id);
-}
-
->>>>>>> 76fd01f6
 int32_t SubstraitVeloxPlanConverter::streamIsInput(
     const ::substrait::ReadRel& sRead) {
   if (sRead.has_local_files()) {
@@ -1181,7 +1084,6 @@
               subParser_->parseReferenceSegment(field.direct_reference());
           colIndices.emplace_back(colIdx);
         }
-<<<<<<< HEAD
       }
     } else if (arg.value().has_singular_or_list()) {
       auto singularOrList = arg.value().singular_or_list();
@@ -1288,114 +1190,6 @@
       if (!canPushdownSingularOrList(singularOrList, true)) {
         return false;
       }
-=======
-      }
-    } else if (arg.value().has_singular_or_list()) {
-      auto singularOrList = arg.value().singular_or_list();
-      int32_t colIdx = getColumnIndexFromSingularOrList(singularOrList);
-      colIndices.emplace_back(colIdx);
-    } else {
-      return false;
-    }
-  }
-
-  if (std::all_of(colIndices.begin(), colIndices.end(), [&](uint32_t idx) {
-        return idx == colIndices[0];
-      })) {
-    // All indices are the same.
-    return true;
-  }
-  return false;
-}
-
-bool SubstraitVeloxPlanConverter::canPushdownCommonFunction(
-    const ::substrait::Expression_ScalarFunction& scalarFunction,
-    const std::string& filterName,
-    uint32_t& fieldIdx) {
-  // Condtions can be pushed down.
-  std::unordered_set<std::string> supportedCommonFunctions = {
-      sIsNotNull, sGte, sGt, sLte, sLt, sEqual};
-
-  bool canPushdown = false;
-  if (supportedCommonFunctions.find(filterName) !=
-          supportedCommonFunctions.end() &&
-      fieldOrWithLiteral(scalarFunction.arguments(), fieldIdx)) {
-    // The arg should be field or field with literal.
-    canPushdown = true;
-  }
-  return canPushdown;
-}
-
-bool SubstraitVeloxPlanConverter::canPushdownNot(
-    const ::substrait::Expression_ScalarFunction& scalarFunction,
-    const std::unordered_map<uint32_t, std::shared_ptr<RangeRecorder>>&
-        rangeRecorders) {
-  VELOX_CHECK(
-      scalarFunction.arguments().size() == 1,
-      "Only one arg is expected for Not.");
-  auto notArg = scalarFunction.arguments()[0];
-  if (!notArg.value().has_scalar_function()) {
-    // Not for a Boolean Literal or Or List is not supported curretly.
-    // It can be pushed down with an AlwaysTrue or AlwaysFalse Range.
-    return false;
-  }
-
-  auto argFunction = subParser_->findSubstraitFuncSpec(
-      functionMap_, notArg.value().scalar_function().function_reference());
-  auto functionName = subParser_->getSubFunctionName(argFunction);
-
-  std::unordered_set<std::string> supportedNotFunctions = {
-      sGte, sGt, sLte, sLt, sEqual};
-
-  uint32_t fieldIdx;
-  bool isFieldOrWithLiteral = fieldOrWithLiteral(
-      notArg.value().scalar_function().arguments(), fieldIdx);
-
-  if (supportedNotFunctions.find(functionName) != supportedNotFunctions.end() &&
-      isFieldOrWithLiteral &&
-      rangeRecorders.at(fieldIdx)->setCertainRangeForFunction(
-          functionName, true /*reverse*/)) {
-    return true;
-  }
-  return false;
-}
-
-bool SubstraitVeloxPlanConverter::canPushdownOr(
-    const ::substrait::Expression_ScalarFunction& scalarFunction,
-    const std::unordered_map<uint32_t, std::shared_ptr<RangeRecorder>>&
-        rangeRecorders) {
-  // OR Conditon whose chidren functions are on different columns is not
-  // supported to be pushed down.
-  if (!chidrenFunctionsOnSameField(scalarFunction)) {
-    return false;
-  }
-
-  std::unordered_set<std::string> supportedOrFunctions = {
-      sIsNotNull, sGte, sGt, sLte, sLt, sEqual};
-
-  for (const auto& arg : scalarFunction.arguments()) {
-    if (arg.value().has_scalar_function()) {
-      auto nameSpec = subParser_->findSubstraitFuncSpec(
-          functionMap_, arg.value().scalar_function().function_reference());
-      auto functionName = subParser_->getSubFunctionName(nameSpec);
-
-      uint32_t fieldIdx;
-      bool isFieldOrWithLiteral = fieldOrWithLiteral(
-          arg.value().scalar_function().arguments(), fieldIdx);
-      if (supportedOrFunctions.find(functionName) ==
-              supportedOrFunctions.end() ||
-          !isFieldOrWithLiteral ||
-          !rangeRecorders.at(fieldIdx)->setCertainRangeForFunction(
-              functionName, false /*reverse*/, true /*forOrRelation*/)) {
-        // The arg should be field or field with literal.
-        return false;
-      }
-    } else if (arg.value().has_singular_or_list()) {
-      auto singularOrList = arg.value().singular_or_list();
-      if (!canPushdownSingularOrList(singularOrList, true)) {
-        return false;
-      }
->>>>>>> 76fd01f6
       uint32_t fieldIdx = getColumnIndexFromSingularOrList(singularOrList);
       // Disable IN pushdown for int-like types.
       if (!rangeRecorders.at(fieldIdx)->setInRange(true /*forOrRelation*/)) {
@@ -1474,7 +1268,6 @@
       return setLeftBound(forOrRelation);
     } else {
       return setRightBound(forOrRelation);
-<<<<<<< HEAD
     }
   }
   if (functionName == sGt || functionName == sGte) {
@@ -1602,135 +1395,6 @@
             "Substrait conversion not supported for arg type '{}'", typeCase);
     }
   }
-=======
-    }
-  }
-  if (functionName == sGt || functionName == sGte) {
-    if (reverse) {
-      return setRightBound(forOrRelation);
-    } else {
-      return setLeftBound(forOrRelation);
-    }
-  }
-  if (functionName == sEqual) {
-    if (reverse) {
-      // Not equal means lt or gt.
-      return setMultiRange();
-    } else {
-      return setLeftBound(forOrRelation) && setRightBound(forOrRelation);
-    }
-  }
-  if (functionName == sOr) {
-    if (reverse) {
-      // Not supported.
-      return false;
-    } else {
-      return setMultiRange();
-    }
-  }
-  if (functionName == sIsNotNull) {
-    if (reverse) {
-      // Not supported.
-      return false;
-    } else {
-      // Is not null can always coexist with the other range.
-      return true;
-    }
-  }
-  return false;
-}
-
-template <typename T>
-void SubstraitVeloxPlanConverter::setColInfoMap(
-    const std::string& filterName,
-    uint32_t colIdx,
-    std::optional<variant> literalVariant,
-    bool reverse,
-    std::unordered_map<uint32_t, std::shared_ptr<FilterInfo>>& colInfoMap) {
-  if (filterName == sIsNotNull) {
-    if (reverse) {
-      VELOX_NYI("Reverse not supported for filter name '{}'", filterName);
-    }
-    colInfoMap[colIdx]->forbidsNull();
-    return;
-  }
-
-  if (filterName == sGte) {
-    if (reverse) {
-      colInfoMap[colIdx]->setUpper(literalVariant, true);
-    } else {
-      colInfoMap[colIdx]->setLower(literalVariant, false);
-    }
-    return;
-  }
-
-  if (filterName == sGt) {
-    if (reverse) {
-      colInfoMap[colIdx]->setUpper(literalVariant, false);
-    } else {
-      colInfoMap[colIdx]->setLower(literalVariant, true);
-    }
-    return;
-  }
-
-  if (filterName == sLte) {
-    if (reverse) {
-      colInfoMap[colIdx]->setLower(literalVariant, true);
-    } else {
-      colInfoMap[colIdx]->setUpper(literalVariant, false);
-    }
-    return;
-  }
-
-  if (filterName == sLt) {
-    if (reverse) {
-      colInfoMap[colIdx]->setLower(literalVariant, false);
-    } else {
-      colInfoMap[colIdx]->setUpper(literalVariant, true);
-    }
-    return;
-  }
-
-  if (filterName == sEqual) {
-    if (reverse) {
-      colInfoMap[colIdx]->setNotValue(literalVariant);
-    } else {
-      colInfoMap[colIdx]->setLower(literalVariant, false);
-      colInfoMap[colIdx]->setUpper(literalVariant, false);
-    }
-    return;
-  }
-  VELOX_NYI("SetColInfoMap not supported for filter name '{}'", filterName);
-}
-
-void SubstraitVeloxPlanConverter::setFilterMap(
-    const ::substrait::Expression_ScalarFunction& scalarFunction,
-    const std::vector<TypePtr>& inputTypeList,
-    std::unordered_map<uint32_t, std::shared_ptr<FilterInfo>>& colInfoMap,
-    bool reverse) {
-  auto nameSpec = subParser_->findSubstraitFuncSpec(
-      functionMap_, scalarFunction.function_reference());
-  auto functionName = subParser_->getSubFunctionName(nameSpec);
-
-  // Extract the column index and column bound from the scalar function.
-  std::optional<uint32_t> colIdx;
-  std::optional<::substrait::Expression_Literal> substraitLit;
-  for (const auto& param : scalarFunction.arguments()) {
-    auto typeCase = param.value().rex_type_case();
-    switch (typeCase) {
-      case ::substrait::Expression::RexTypeCase::kSelection:
-        colIdx = subParser_->parseReferenceSegment(
-            param.value().selection().direct_reference());
-        break;
-      case ::substrait::Expression::RexTypeCase::kLiteral:
-        substraitLit = param.value().literal();
-        break;
-      default:
-        VELOX_NYI(
-            "Substrait conversion not supported for arg type '{}'", typeCase);
-    }
-  }
->>>>>>> 76fd01f6
   if (!colIdx.has_value()) {
     VELOX_NYI("Column index is expected in subfield filters creation.");
   }
@@ -1961,7 +1625,6 @@
         std::make_unique<common::IsNotNull>();
     filters[common::Subfield(inputName)] = std::move(filter);
     return;
-<<<<<<< HEAD
   }
 
   // Handle other filter ranges.
@@ -1998,44 +1661,6 @@
     colFilters.emplace_back(std::move(filter));
   }
 
-=======
-  }
-
-  // Handle other filter ranges.
-  NativeType lowerBound = getLowest<NativeType>();
-  NativeType upperBound = getMax<NativeType>();
-  bool lowerUnbounded = true;
-  bool upperUnbounded = true;
-  bool lowerExclusive = false;
-  bool upperExclusive = false;
-
-  for (uint32_t idx = 0; idx < rangeSize; idx++) {
-    if (idx < filterInfo->lowerBounds_.size() &&
-        filterInfo->lowerBounds_[idx]) {
-      lowerUnbounded = false;
-      variant lowerVariant = filterInfo->lowerBounds_[idx].value();
-      lowerBound = lowerVariant.value<NativeType>();
-      lowerExclusive = filterInfo->lowerExclusives_[idx];
-    }
-    if (idx < filterInfo->upperBounds_.size() &&
-        filterInfo->upperBounds_[idx]) {
-      upperUnbounded = false;
-      variant upperVariant = filterInfo->upperBounds_[idx].value();
-      upperBound = upperVariant.value<NativeType>();
-      upperExclusive = filterInfo->upperExclusives_[idx];
-    }
-    std::unique_ptr<FilterType> filter = std::make_unique<RangeType>(
-        lowerBound,
-        lowerUnbounded,
-        lowerExclusive,
-        upperBound,
-        upperUnbounded,
-        upperExclusive,
-        nullAllowed);
-    colFilters.emplace_back(std::move(filter));
-  }
-
->>>>>>> 76fd01f6
   // Set the SubfieldFilter.
   setSubfieldFilter<KIND, FilterType>(
       std::move(colFilters), inputName, filterInfo->nullAllowed_, filters);
