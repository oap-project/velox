--- conflicted
+++ resolved
@@ -1058,25 +1058,6 @@
   if (sRel.has_filter()) {
     return toVeloxPlan(sRel.filter());
   }
-<<<<<<< HEAD
-  if (sRel.has_join()) {
-    return toVeloxPlan(sRel.join());
-  }
-  if (sRel.has_read()) {
-    return toVeloxPlan(sRel.read());
-  }
-  if (sRel.has_sort()) {
-    return toVeloxPlan(sRel.sort());
-  }
-  if (sRel.has_fetch()) {
-    return toVeloxPlan(sRel.fetch());
-  }
-  if (sRel.has_sort()) {
-    return toVeloxPlan(sRel.sort());
-  }
-  if (sRel.has_expand()) {
-    return toVeloxPlan(sRel.expand());
-=======
   if (rel.has_join()) {
     return toVeloxPlan(rel.join());
   }
@@ -1085,7 +1066,6 @@
   }
   if (rel.has_sort()) {
     return toVeloxPlan(rel.sort());
->>>>>>> 0b50cfde
   }
   if (sRel.has_fetch()) {
     return toVeloxPlan(sRel.fetch());
@@ -1158,79 +1138,7 @@
   planNodeId_++;
   return id;
 }
-<<<<<<< HEAD
-
-void SubstraitVeloxPlanConverter::flattenConditions(
-    const ::substrait::Expression& substraitFilter,
-    std::vector<::substrait::Expression_ScalarFunction>& scalarFunctions,
-    std::vector<::substrait::Expression_SingularOrList>& singularOrLists,
-    std::vector<::substrait::Expression_IfThen>& ifThens) {
-  auto typeCase = substraitFilter.rex_type_case();
-  switch (typeCase) {
-    case ::substrait::Expression::RexTypeCase::kScalarFunction: {
-      auto sFunc = substraitFilter.scalar_function();
-      auto filterNameSpec = subParser_->findSubstraitFuncSpec(
-          functionMap_, sFunc.function_reference());
-      // TODO: Only and relation is supported here.
-      if (subParser_->getSubFunctionName(filterNameSpec) == "and") {
-        for (const auto& sCondition : sFunc.arguments()) {
-          flattenConditions(
-              sCondition.value(), scalarFunctions, singularOrLists, ifThens);
-        }
-      } else {
-        scalarFunctions.emplace_back(sFunc);
-      }
-      break;
-    }
-    case ::substrait::Expression::RexTypeCase::kSingularOrList: {
-      singularOrLists.emplace_back(substraitFilter.singular_or_list());
-      break;
-    }
-    case ::substrait::Expression::RexTypeCase::kIfThen: {
-      ifThens.emplace_back(substraitFilter.if_then());
-      break;
-    }
-    default:
-      VELOX_NYI("GetFlatConditions not supported for type '{}'", typeCase);
-  }
-}
-
-std::string SubstraitVeloxPlanConverter::findFuncSpec(uint64_t id) {
-  return subParser_->findSubstraitFuncSpec(functionMap_, id);
-}
-
-int32_t SubstraitVeloxPlanConverter::streamIsInput(
-    const ::substrait::ReadRel& sRead) {
-  if (sRead.has_local_files()) {
-    const auto& fileList = sRead.local_files().items();
-    if (fileList.size() == 0) {
-      VELOX_FAIL("At least one file path is expected.");
-    }
-
-    // The stream input will be specified with the format of
-    // "iterator:${index}".
-    std::string filePath = fileList[0].uri_file();
-    std::string prefix = "iterator:";
-    std::size_t pos = filePath.find(prefix);
-    if (pos == std::string::npos) {
-      return -1;
-    }
-
-    // Get the index.
-    std::string idxStr = filePath.substr(pos + prefix.size(), filePath.size());
-    try {
-      return stoi(idxStr);
-    } catch (const std::exception& err) {
-      VELOX_FAIL(err.what());
-    }
-  }
-  if (validationMode_) {
-    return -1;
-  }
-  VELOX_FAIL("Local file is expected.");
-}
-
-=======
+ 
 void SubstraitVeloxPlanConverter::constructFunctionMap(
     const ::substrait::Plan& substraitPlan) {
   // Construct the function map based on the Substrait representation.
@@ -1317,7 +1225,6 @@
   VELOX_FAIL("Local file is expected.");
 }
 
->>>>>>> 0b50cfde
 void SubstraitVeloxPlanConverter::extractJoinKeys(
     const ::substrait::Expression& joinExpression,
     std::vector<const ::substrait::Expression::FieldReference*>& leftExprs,
@@ -1370,11 +1277,7 @@
 
   // Construct the FilterInfo for the related column.
   for (const auto& scalarFunction : scalarFunctions) {
-<<<<<<< HEAD
-    auto filterNameSpec = subParser_->findSubstraitFuncSpec(
-=======
     auto filterNameSpec = subParser_->findFunctionSpec(
->>>>>>> 0b50cfde
         functionMap_, scalarFunction.function_reference());
     auto filterName = subParser_->getSubFunctionName(filterNameSpec);
     if (filterName == sNot) {
@@ -1534,11 +1437,7 @@
     return false;
   }
 
-<<<<<<< HEAD
-  auto argFunction = subParser_->findSubstraitFuncSpec(
-=======
   auto argFunction = subParser_->findFunctionSpec(
->>>>>>> 0b50cfde
       functionMap_, notArg.value().scalar_function().function_reference());
   auto functionName = subParser_->getSubFunctionName(argFunction);
 
@@ -1573,11 +1472,7 @@
 
   for (const auto& arg : scalarFunction.arguments()) {
     if (arg.value().has_scalar_function()) {
-<<<<<<< HEAD
-      auto nameSpec = subParser_->findSubstraitFuncSpec(
-=======
       auto nameSpec = subParser_->findFunctionSpec(
->>>>>>> 0b50cfde
           functionMap_, arg.value().scalar_function().function_reference());
       auto functionName = subParser_->getSubFunctionName(nameSpec);
 
@@ -1596,21 +1491,12 @@
       auto singularOrList = arg.value().singular_or_list();
       if (!canPushdownSingularOrList(singularOrList, true)) {
         return false;
-<<<<<<< HEAD
       }
       uint32_t fieldIdx = getColumnIndexFromSingularOrList(singularOrList);
       // Disable IN pushdown for int-like types.
       if (!rangeRecorders.at(fieldIdx)->setInRange(true /*forOrRelation*/)) {
         return false;
       }
-=======
-      }
-      uint32_t fieldIdx = getColumnIndexFromSingularOrList(singularOrList);
-      // Disable IN pushdown for int-like types.
-      if (!rangeRecorders.at(fieldIdx)->setInRange(true /*forOrRelation*/)) {
-        return false;
-      }
->>>>>>> 0b50cfde
     } else {
       // Or relation betweeen other expressions is not supported to be pushded
       // down currently.
@@ -1643,11 +1529,7 @@
   }
 
   for (const auto& scalarFunction : scalarFunctions) {
-<<<<<<< HEAD
-    auto filterNameSpec = subParser_->findSubstraitFuncSpec(
-=======
     auto filterNameSpec = subParser_->findFunctionSpec(
->>>>>>> 0b50cfde
         functionMap_, scalarFunction.function_reference());
     auto filterName = subParser_->getSubFunctionName(filterNameSpec);
     if (filterName != sNot && filterName != sOr) {
@@ -1669,7 +1551,6 @@
       supported = canPushdownNot(scalarFunction, rangeRecorders);
     } else if (filterName == sOr) {
       supported = canPushdownOr(scalarFunction, rangeRecorders);
-<<<<<<< HEAD
     }
 
     if (supported) {
@@ -1794,7 +1675,7 @@
     const std::vector<TypePtr>& inputTypeList,
     std::unordered_map<uint32_t, std::shared_ptr<FilterInfo>>& colInfoMap,
     bool reverse) {
-  auto nameSpec = subParser_->findSubstraitFuncSpec(
+  auto nameSpec = subParser_->findFunctionSpec(
       functionMap_, scalarFunction.function_reference());
   auto functionName = subParser_->getSubFunctionName(nameSpec);
 
@@ -1818,156 +1699,6 @@
         VELOX_NYI(
             "Substrait conversion not supported for arg type '{}'", typeCase);
     }
-=======
-    }
-
-    if (supported) {
-      subfieldFunctions.emplace_back(scalarFunction);
-    } else {
-      remainingFunctions.emplace_back(scalarFunction);
-    }
-  }
-}
-
-bool SubstraitVeloxPlanConverter::RangeRecorder::setCertainRangeForFunction(
-    const std::string& functionName,
-    bool reverse,
-    bool forOrRelation) {
-  if (functionName == sLt || functionName == sLte) {
-    if (reverse) {
-      return setLeftBound(forOrRelation);
-    } else {
-      return setRightBound(forOrRelation);
-    }
-  }
-  if (functionName == sGt || functionName == sGte) {
-    if (reverse) {
-      return setRightBound(forOrRelation);
-    } else {
-      return setLeftBound(forOrRelation);
-    }
-  }
-  if (functionName == sEqual) {
-    if (reverse) {
-      // Not equal means lt or gt.
-      return setMultiRange();
-    } else {
-      return setLeftBound(forOrRelation) && setRightBound(forOrRelation);
-    }
-  }
-  if (functionName == sOr) {
-    if (reverse) {
-      // Not supported.
-      return false;
-    } else {
-      return setMultiRange();
-    }
-  }
-  if (functionName == sIsNotNull) {
-    if (reverse) {
-      // Not supported.
-      return false;
-    } else {
-      // Is not null can always coexist with the other range.
-      return true;
-    }
-  }
-  return false;
-}
-
-template <typename T>
-void SubstraitVeloxPlanConverter::setColInfoMap(
-    const std::string& filterName,
-    uint32_t colIdx,
-    std::optional<variant> literalVariant,
-    bool reverse,
-    std::unordered_map<uint32_t, std::shared_ptr<FilterInfo>>& colInfoMap) {
-  if (filterName == sIsNotNull) {
-    if (reverse) {
-      VELOX_NYI("Reverse not supported for filter name '{}'", filterName);
-    }
-    colInfoMap[colIdx]->forbidsNull();
-    return;
-  }
-
-  if (filterName == sGte) {
-    if (reverse) {
-      colInfoMap[colIdx]->setUpper(literalVariant, true);
-    } else {
-      colInfoMap[colIdx]->setLower(literalVariant, false);
-    }
-    return;
-  }
-
-  if (filterName == sGt) {
-    if (reverse) {
-      colInfoMap[colIdx]->setUpper(literalVariant, false);
-    } else {
-      colInfoMap[colIdx]->setLower(literalVariant, true);
-    }
-    return;
-  }
-
-  if (filterName == sLte) {
-    if (reverse) {
-      colInfoMap[colIdx]->setLower(literalVariant, true);
-    } else {
-      colInfoMap[colIdx]->setUpper(literalVariant, false);
-    }
-    return;
-  }
-
-  if (filterName == sLt) {
-    if (reverse) {
-      colInfoMap[colIdx]->setLower(literalVariant, false);
-    } else {
-      colInfoMap[colIdx]->setUpper(literalVariant, true);
-    }
-    return;
-  }
-
-  if (filterName == sEqual) {
-    if (reverse) {
-      colInfoMap[colIdx]->setNotValue(literalVariant);
-    } else {
-      colInfoMap[colIdx]->setLower(literalVariant, false);
-      colInfoMap[colIdx]->setUpper(literalVariant, false);
-    }
-    return;
-  }
-  VELOX_NYI("SetColInfoMap not supported for filter name '{}'", filterName);
-}
-
-void SubstraitVeloxPlanConverter::setFilterMap(
-    const ::substrait::Expression_ScalarFunction& scalarFunction,
-    const std::vector<TypePtr>& inputTypeList,
-    std::unordered_map<uint32_t, std::shared_ptr<FilterInfo>>& colInfoMap,
-    bool reverse) {
-  auto nameSpec = subParser_->findFunctionSpec(
-      functionMap_, scalarFunction.function_reference());
-  auto functionName = subParser_->getSubFunctionName(nameSpec);
-
-  // Extract the column index and column bound from the scalar function.
-  std::optional<uint32_t> colIdx;
-  std::optional<::substrait::Expression_Literal> substraitLit;
-  std::vector<std::string> typeCases;
-  for (const auto& param : scalarFunction.arguments()) {
-    auto typeCase = param.value().rex_type_case();
-    switch (typeCase) {
-      case ::substrait::Expression::RexTypeCase::kSelection:
-        typeCases.emplace_back("kSelection");
-        colIdx = subParser_->parseReferenceSegment(
-            param.value().selection().direct_reference());
-        break;
-      case ::substrait::Expression::RexTypeCase::kLiteral:
-        typeCases.emplace_back("kLiteral");
-        substraitLit = param.value().literal();
-        break;
-      default:
-        VELOX_NYI(
-            "Substrait conversion not supported for arg type '{}'", typeCase);
-    }
->>>>>>> 0b50cfde
   }
 
   std::unordered_map<std::string, std::string> functionRevertMap = {
